import React, { useState, useEffect, useRef, useContext, useMemo } from 'react';
import { useParams, Link, useNavigate } from 'react-router-dom';
import { FaStar, FaRegStar, FaDownload, FaHeart, FaRegHeart, FaLink, FaComment, FaShare, FaCheckCircle, FaShoppingCart, FaTrash, FaFileAlt, FaFileCode, FaTag, FaFilePdf, FaFileWord, FaFileExcel, FaFileArchive, FaFileImage, FaRocket, FaBolt, FaGem, FaLightbulb, FaShieldAlt, FaTrophy } from 'react-icons/fa';
import { 
  toggleWishlist, 
  toggleAgentLike,
  downloadFreeAgent,
  fetchAgentById,
  getUserLikeStatus,
  addAgentReview,
  deleteAgentReview
} from '../api/marketplace/agentApi.js';
import { useCart } from '../contexts/CartContext.jsx';
import { AuthContext } from '../contexts/AuthContext.jsx';
import { useTheme } from '../contexts/ThemeContext.jsx';
import { formatPrice } from '../utils/priceUtils.js';
import useAgentStore from '../store/agentStore.js';
import DOMPurify from 'dompurify';
import { toast } from 'react-toastify';
import './AgentDetailPage.css';
import n8nWorkflowImg from '../assets/n8nworkflow.png';
import { createSubscriberAccessToken } from '../api/core/apiConfig';

// Enhanced mobile detection utility
const isMobileDevice = () => {
  const userAgent = navigator.userAgent.toLowerCase();
  const mobileKeywords = [
    'android', 'webos', 'iphone', 'ipad', 'ipod', 'blackberry', 
    'windows phone', 'opera mini', 'mobile', 'tablet'
  ];
  
  // Check user agent for mobile keywords
  const isMobileUA = mobileKeywords.some(keyword => userAgent.includes(keyword));
  
  // Check for touch support
  const isTouchDevice = 'ontouchstart' in window || navigator.maxTouchPoints > 0;
  
  // Check screen size (mobile/tablet typically have smaller screens)
  const isSmallScreen = window.innerWidth <= 768;
  
  // Return true if any mobile indicators are present
  return isMobileUA || (isTouchDevice && isSmallScreen);
};

// Helper function to format file size
const formatFileSize = (bytes) => {
  if (bytes === 0) return '0 Bytes';
  const k = 1024;
  const sizes = ['Bytes', 'KB', 'MB', 'GB'];
  const i = Math.floor(Math.log(bytes) / Math.log(k));
  return parseFloat((bytes / Math.pow(k, i)).toFixed(2)) + ' ' + sizes[i];
};

// Helper function to get file icon
const getFileIcon = (fileName, contentType) => {
  if (fileName.endsWith('.json') || contentType === 'application/json') {
    return <FaFileCode className="file-icon json" title="JSON File" />;
  }
  if (fileName.endsWith('.txt') || contentType === 'text/plain') {
    return <FaFileAlt className="file-icon txt" title="Text File" />;
  }
  if (fileName.endsWith('.pdf') || contentType === 'application/pdf') {
    return <FaFilePdf className="file-icon pdf" title="PDF File" />;
  }
  if (fileName.endsWith('.doc') || fileName.endsWith('.docx') || contentType?.includes('word')) {
    return <FaFileWord className="file-icon doc" title="Word Document" />;
  }
  if (fileName.endsWith('.xls') || fileName.endsWith('.xlsx') || contentType?.includes('excel')) {
    return <FaFileExcel className="file-icon xls" title="Excel File" />;
  }
  if (fileName.endsWith('.zip') || fileName.endsWith('.rar') || contentType?.includes('zip')) {
    return <FaFileArchive className="file-icon zip" title="Archive File" />;
  }
  if (fileName.endsWith('.png') || fileName.endsWith('.jpg') || fileName.endsWith('.jpeg') || contentType?.includes('image')) {
    return <FaFileImage className="file-icon image" title="Image File" />;
  }
  return <FaFileAlt className="file-icon default" title="File" />;
};

// Helper function to get category colors
const getCategoryColor = (category) => {
  const colors = {
    'Productivity': '#10B981',
    'Business': '#3B82F6', 
    'Marketing': '#F59E0B',
    'Analytics': '#8B5CF6',
    'Communication': '#06B6D4',
    'Content': '#EF4444',
    'E-commerce': '#F97316',
    'Social': '#EC4899',
    'Development': '#6366F1',
    'Design': '#84CC16',
    'Automation': '#059669',
    'AI/ML': '#7C3AED',
    'Finance': '#DC2626',
    'Healthcare': '#0891B2',
    'Education': '#CA8A04'
  };
  return colors[category] || '#6B7280';
};

// Enhanced Star Rating Component
const StarRating = ({ rating, onRatingChange, size = "large", interactive = false }) => {
  const ratingValue = Number(rating) || 0;
  const sizeClass = size === "small" ? "star-small" : "star-large";
  
  const handleStarClick = (selectedRating) => {
    if (interactive && onRatingChange) {
      onRatingChange(selectedRating);
    }
  };
  
  return (
    <div className={`star-rating ${interactive ? 'interactive' : ''}`}>
      {[1, 2, 3, 4, 5].map((star) => (
        <span 
          key={star} 
          onClick={() => handleStarClick(star)}
          className={interactive ? 'star-clickable' : ''}
          style={{ cursor: interactive ? 'pointer' : 'default' }}
        >
          {star <= ratingValue ? (
            <FaStar className={`star-filled ${sizeClass}-filled`} />
          ) : (
            <FaRegStar className={`star-empty ${sizeClass}-empty`} />
          )}
        </span>
      ))}
    </div>
  );
};

// Enhanced Like Button Component
const LikeButton = ({ agentId, initialLikes = 0, onLikeUpdate }) => {
  const { user } = useContext(AuthContext);
  const { darkMode } = useTheme();
  const [liked, setLiked] = useState(false);
  const [likeCount, setLikeCount] = useState(0);
  const [isLoading, setIsLoading] = useState(false);
  const [initialStateLoaded, setInitialStateLoaded] = useState(false);
  const checkIntervalRef = useRef(null);

  // Enhanced initialization with better error handling
  useEffect(() => {
    // Initialize like count properly - handle array or number
    if (Array.isArray(initialLikes)) {
      setLikeCount(initialLikes.length);
    } else if (typeof initialLikes === 'number') {
      setLikeCount(initialLikes);
    }
    
    // Check if the current user has liked this agent
    if (user && agentId) {
      console.log(`Checking if user has liked agent. User ID: ${user.uid}, Agent ID: ${agentId}`);
      
      const checkUserLiked = async () => {
        try {
          const token = localStorage.getItem('authToken');
          if (!user || !token) {
            setInitialStateLoaded(true);
            return;
          }
          
          // Check if we already have the like status in the initialLikes data
          if (Array.isArray(initialLikes)) {
            const userLiked = initialLikes.includes(user.uid) || 
                            initialLikes.some(like => 
                              (typeof like === 'object' && like.userId === user.uid) || 
                              like === user.uid
                            );
            console.log(`Determined like status from props: ${userLiked}`);
            setLiked(userLiked);
            setInitialStateLoaded(true);
            return;
          }
          
          // Check cached like status
          try {
            const cachedStatus = localStorage.getItem(`like_status_${agentId}`);
            if (cachedStatus) {
              const parsedStatus = JSON.parse(cachedStatus);
              const cacheTime = parsedStatus._cacheTime || 0;
              const now = Date.now();
              
              if (now - cacheTime < 5 * 60 * 1000) {
                console.log(`Using cached like status for agent ${agentId}`);
                setLiked(parsedStatus.liked || false);
                if (parsedStatus.likesCount !== undefined) {
                  setLikeCount(parsedStatus.likesCount);
                }
                setInitialStateLoaded(true);
                return;
              }
            }
          } catch (cacheError) {
            console.warn('Error reading from like status cache:', cacheError);
          }

          // Fetch from API if no valid cache
          console.log('No valid cached like data, fetching from API');
          const likeStatus = await getUserLikeStatus(agentId);
          const isLiked = likeStatus.liked || false;
          console.log(`API check: User has liked agent: ${isLiked}`);
          setLiked(isLiked);
          
          if (likeStatus.likesCount !== undefined) {
            setLikeCount(likeStatus.likesCount);
          }
          
          // Cache the result
          try {
            localStorage.setItem(`like_status_${agentId}`, JSON.stringify({
              ...likeStatus,
              _cacheTime: Date.now()
            }));
          } catch (e) {
            // Ignore storage errors
          }
        } catch (error) {
          console.error("Error checking like status:", error);
          setLiked(false);
        }
        
        setInitialStateLoaded(true);
      };
      
      checkUserLiked();
    } else {
      console.log("No user or agent ID, setting initialStateLoaded = true");
      setInitialStateLoaded(true);
    }
  }, [user, agentId]);

  // Enhanced toast notifications
  const showToast = (type, message, options = {}) => {
    const defaultOptions = {
      position: "bottom-right",
      autoClose: 4000,
      hideProgressBar: false,
      closeOnClick: true,
      pauseOnHover: true,
      draggable: true,
      theme: darkMode ? "dark" : "light",
      style: {
        background: darkMode ? 'var(--background-card)' : '#ffffff',
        color: darkMode ? 'var(--text-primary)' : '#333333',
        borderRadius: '12px',
        border: `1px solid ${darkMode ? 'var(--border-color)' : '#e2e8f0'}`,
        boxShadow: darkMode ? 'var(--shadow-lg)' : '0 10px 25px rgba(0, 0, 0, 0.15)',
        fontSize: '14px',
        fontWeight: '600',
        fontFamily: 'var(--font-family)'
      }
    };

    const toastOptions = { ...defaultOptions, ...options };

    switch (type) {
      case 'success':
        toast.success(message, toastOptions);
        break;
      case 'error':
        toast.error(message, toastOptions);
        break;
      case 'warning':
        toast.warning(message, toastOptions);
        break;
      case 'info':
        toast.info(message, toastOptions);
        break;
      default:
        toast(message, toastOptions);
    }
  };
  
  // Enhanced confirm toast with better UX
  const showConfirmToast = () => {
    toast.dismiss();
    console.log("Showing unlike confirmation dialog");
    
    toast(
      ({ closeToast }) => (
        <div className="confirm-toast-container">
          <div className="confirm-toast-message">
            <span role="img" aria-label="question">💖</span> Remove your like from this amazing agent?
          </div>
          <div className="confirm-toast-actions">
            <button 
              onClick={() => {
                closeToast();
                console.log("Unlike confirmed, calling processLikeToggle()");
                processLikeToggle();
              }}
              className="confirm-toast-button confirm"
            >
              Yes, remove like
            </button>
            <button 
              onClick={() => {
                closeToast();
                console.log("Unlike cancelled");
              }}
              className="confirm-toast-button cancel"
            >
              Keep it ❤️
            </button>
          </div>
        </div>
      ),
      {
        position: "bottom-right",
        autoClose: false,
        closeOnClick: false,
        draggable: true,
        closeButton: true,
        className: 'confirm-unlike-toast',
        toastId: 'unlike-confirmation'
      }
    );
  };
  
  // Enhanced like toggle processing
  const processLikeToggle = async () => {
    if (isLoading) return;
    
    setIsLoading(true);
    
    try {
      console.log('Sending toggle like request to server');
      const response = await toggleAgentLike(agentId);
      console.log('Server response:', response);
      
      if (response.success) {
        const didLike = response.liked;
        
        setLiked(didLike);
        
        if (response.likesCount !== undefined) {
          setLikeCount(response.likesCount);
          if (onLikeUpdate) {
            onLikeUpdate(response.likesCount);
          }
        }
        
        // Enhanced success notifications
        if (didLike) {
          toast.success('💖 Awesome! You liked this agent!', {
            position: "bottom-right",
            autoClose: 2000,
            hideProgressBar: false,
            closeOnClick: true,
            pauseOnHover: true,
            draggable: true,
            progress: undefined,
            icon: "💖",
            toastId: 'like-added'
          });
        } else {
          toast.success('💔 Removed your like', {
            position: "bottom-right",
            autoClose: 2000,
            hideProgressBar: false,
            closeOnClick: true,
            pauseOnHover: true,
            draggable: true,
            progress: undefined,
            icon: "💙",
            toastId: 'like-removed'
          });
        }
      } else {
        toast.error(response.error || 'Failed to update like', {
          position: "bottom-right",
          autoClose: 3000,
          hideProgressBar: false,
          closeOnClick: true,
          pauseOnHover: true,
          draggable: true,
          progress: undefined,
          icon: "❌",
          toastId: 'like-error'
        });
      }
    } catch (err) {
      console.error(`Error toggling like for agent:`, err);
      toast.error(`Failed to update like`, {
        position: "bottom-right",
        autoClose: 3000,
        hideProgressBar: false,
        closeOnClick: true,
        pauseOnHover: true,
        draggable: true,
        progress: undefined,
        icon: "❌",
        toastId: 'like-error'
      });
    } finally {
      setIsLoading(false);
    }
  };
  
  const handleLikeToggle = async () => {
    if (!user) {
      showToast('info', '👋 Please sign in to like this agent', {
        icon: "👋"
      });
      return;
    }
    
    if (isLoading || !initialStateLoaded) return;
    
    if (liked) {
      console.log("Agent is liked, showing confirmation dialog");
      showConfirmToast();
      return;
    } else {
      console.log("Agent is not liked, directly toggling like");
    }
    
    processLikeToggle();
  };
  
  return (
    <button 
      className={`like-button ${liked ? 'liked' : ''} ${isLoading ? 'loading' : ''} ${darkMode ? 'dark-mode' : ''}`}
      onClick={handleLikeToggle}
      disabled={isLoading || !initialStateLoaded}
      title={liked ? "Remove like" : "Like this agent"}
    >
      {liked ? <FaHeart className="heart-icon" /> : <FaRegHeart className="heart-icon" />}
      <span className="like-count">{likeCount}</span>
    </button>
  );
};

// Enhanced Category Badge Component
const CategoryBadge = ({ category, onClick }) => {
  return (
    <button 
      className="category-badge"
      style={{ backgroundColor: getCategoryColor(category) }}
      onClick={() => onClick && onClick(category)}
      title={`Explore all ${category} agents`}
    >
      <FaTag className="category-icon" />
      {category}
    </button>
  );
};

// Enhanced Business Value Section Component
const BusinessValueSection = ({ businessValue, darkMode }) => {
  if (!businessValue) {
    // Default business value for professional presentation
    return (
      <div className={`business-value-section ${darkMode ? 'dark-mode' : ''} fade-in`}>
        <div className="business-value-header">
          <FaRocket className="value-icon" />
          <h3>Why Choose This Professional Solution?</h3>
        </div>
        <div className="business-value-content">
          <p>This carefully crafted agent represents hours of expert development and testing. You're investing in a proven solution that delivers immediate value, saves precious time, and provides the competitive edge your business needs to succeed in today's fast-paced digital landscape.</p>
        </div>
      </div>
    );
  }

  return (
    <div className={`business-value-section ${darkMode ? 'dark-mode' : ''} fade-in`}>
      <div className="business-value-header">
        <FaBolt className="value-icon" />
        <h3>Why This Agent is Perfect for You</h3>
      </div>
      <div className="business-value-content">
        <p>{businessValue.replace(/"/g, '')}</p>
      </div>
    </div>
  );
};

// Enhanced Deliverables Section Component
const DeliverablesSection = ({ deliverables, darkMode, isFreeAgent }) => {
  if (!deliverables || !Array.isArray(deliverables) || deliverables.length === 0) {
    // Default deliverables for professional presentation
    return (
      <div className={`deliverables-section ${darkMode ? 'dark-mode' : ''} slide-in-right`}>
        <div className="deliverables-header">
          <FaGem className="deliverables-icon" />
          <h3>What You'll Receive</h3>
        </div>
        <div className="deliverables-list">
          <div className="deliverable-item">
            <div className="deliverable-info">
              <div className="deliverable-icon-name">
                <FaFileCode className="file-icon json" />
                <div className="deliverable-details">
                  <h4 className="deliverable-filename">Complete Agent Configuration</h4>
                  <p className="deliverable-description">Fully configured and ready-to-use agent with optimized settings</p>
                  <span className="deliverable-size">Professional Setup</span>
                </div>
              </div>
            </div>
          </div>
          <div className="deliverable-item">
            <div className="deliverable-info">
              <div className="deliverable-icon-name">
                <FaFileAlt className="file-icon txt" />
                <div className="deliverable-details">
                  <h4 className="deliverable-filename">Implementation Guide</h4>
                  <p className="deliverable-description">Step-by-step instructions for seamless integration</p>
                  <span className="deliverable-size">Quick Start</span>
                </div>
              </div>
            </div>
          </div>
        </div>
        
        {!isFreeAgent && (
          <div className="delivery-info">
            <p className="delivery-note">
              📧 All files will be delivered instantly to your email after purchase
            </p>
          </div>
        )}
      </div>
    );
  }

  return (
    <div className={`deliverables-section ${darkMode ? 'dark-mode' : ''} slide-in-right`}>
      <div className="deliverables-header">
        <FaDownload className="deliverables-icon" />
        <h3>What You Get</h3>
      </div>
      <div className="deliverables-list">
        {deliverables.map((deliverable, index) => (
          <div key={index} className="deliverable-item">
            <div className="deliverable-info">
              <div className="deliverable-icon-name">
                {getFileIcon(deliverable.fileName, deliverable.contentType)}
                <div className="deliverable-details">
                  <h4 className="deliverable-filename">{deliverable.fileName}</h4>
                  <p className="deliverable-description">{deliverable.description}</p>
                  <span className="deliverable-size">
                    {formatFileSize(deliverable.size)}
                  </span>
                </div>
              </div>
            </div>
          </div>
        ))}
      </div>
      
      {!isFreeAgent && (
        <div className="delivery-info">
          <p className="delivery-note">
            📧 Files will be sent to your email after successful payment
          </p>
        </div>
      )}
    </div>
  );
};

// Enhanced Description Introduction Component
const DescriptionIntroduction = ({ darkMode }) => {
  return (
    <div className="description-intro">
      <h3>
        <FaLightbulb />
        Premium AI Solution
      </h3>
      <p>
        This agent has been carefully crafted and optimized for real-world applications. 
        Built with industry best practices and designed to deliver consistent, reliable results 
        for professionals who demand excellence.
      </p>
    </div>
  );
};

// Enhanced Empty Reviews Component
const EmptyReviewsState = ({ user, darkMode }) => {
  return (
    <div className="no-reviews-encouragement">
      <h3 className="encouragement-title">Be the First to Share Your Experience!</h3>
      <p className="encouragement-text">
        This amazing agent is waiting for its first review. Your feedback helps other users discover 
        great solutions and helps us improve our offerings.
      </p>
      {user ? (
        <button className="encouragement-cta">
          <FaTrophy style={{ marginRight: '8px' }} />
          Write the First Review
        </button>
      ) : (
        <div className="auth-prompt-buttons" style={{ gap: '12px', marginTop: '16px' }}>
          <Link 
            to="/sign-in"
            className="signin-button"
          >
            Sign In to Review
          </Link>
          <button 
            className="signup-button"
            onClick={() => {
              if (typeof window.openSignUpModal === 'function') {
                window.openSignUpModal();
              } else {
                document.dispatchEvent(new CustomEvent('open-signup-modal'));
              }
            }}
          >
            Sign Up & Review
          </button>
        </div>
      )}
    </div>
  );
};

// Enhanced Comment Section Component
const CommentSection = ({ agentId, existingReviews = [], onReviewsLoaded, skipExternalFetch = false, onReviewAdded = () => {}, onReviewDeleted = () => {} }) => {
  const [comments, setComments] = useState([]);
  const [newComment, setNewComment] = useState('');
  const [rating, setRating] = useState(5);
  const [error, setError] = useState(null);
  const [isLoading, setIsLoading] = useState(false);
  const [isLoadingComments, setIsLoadingComments] = useState(true);
  const [hasUserReviewed, setHasUserReviewed] = useState(false);
  const [canReview, setCanReview] = useState(false);
  const [reviewEligibilityChecked, setReviewEligibilityChecked] = useState(false);
  const [reviewEligibilityReason, setReviewEligibilityReason] = useState('');
  const { user } = useContext(AuthContext);
  const { darkMode } = useTheme();
  const [isDeleting, setIsDeleting] = useState(false);
  const [prevAuthState, setPrevAuthState] = useState(false);
  
  // Check if user is an admin
  const isAdmin = useMemo(() => {
    if (!user) return false;
    return user.roles?.includes('admin') || user.isAdmin || user.role === 'admin' || 
           user.email?.endsWith('@aiwaverider.com') || user.uid === '0pYyiwNXvSZdoRa1Smgj3sWWYsg1';
  }, [user]);
  
  // Enhanced reviews processing
  useEffect(() => {
    const processReviews = async () => {
      try {
        setIsLoadingComments(true);
        
        if (existingReviews && Array.isArray(existingReviews)) {
          const sortedReviews = [...existingReviews].sort((a, b) => new Date(b.createdAt || 0) - new Date(a.createdAt || 0));
          setComments(sortedReviews);
          if (onReviewsLoaded) onReviewsLoaded(sortedReviews.length);
          if (user) setHasUserReviewed(!!sortedReviews.find(r => r.userId === user.uid));
        } else {
          setComments([]);
          if (onReviewsLoaded) onReviewsLoaded(0);
        }
      } catch (err) {
        console.error('Error processing comments:', err);
        setError('Failed to load comments');
      } finally {
        setIsLoadingComments(false);
      }
    };
    processReviews();
    return () => {};
  }, [agentId, user, existingReviews, onReviewsLoaded]);
  
  // Enhanced auth state management
  useEffect(() => {
    setPrevAuthState(!!user);
  }, [user, prevAuthState]);

  // Check eligibility to review: unauthenticated users cannot review; otherwise use local heuristics
  useEffect(() => {
    if (!user) {
      setCanReview(false);
      setReviewEligibilityChecked(true);
      setReviewEligibilityReason('Please sign in to share your experience');
      return;
    }

    // Admins can always review
    const isAdminUser = user.roles?.includes('admin') || user.isAdmin || user.role === 'admin' || 
                        user.email?.endsWith('@aiwaverider.com') || user.uid === '0pYyiwNXvSZdoRa1Smgj3sWWYsg1';
    if (isAdminUser) {
      setCanReview(true);
      setReviewEligibilityChecked(true);
      setReviewEligibilityReason('Admin user');
      return;
    }

    // Already reviewed?
    if (existingReviews && Array.isArray(existingReviews)) {
      const already = existingReviews.some(r => r.userId === user.uid);
      if (already) {
        setCanReview(false);
        setReviewEligibilityChecked(true);
        setReviewEligibilityReason('You have already reviewed this agent');
        return;
      }
    }

    // Local download/purchase heuristic
    try {
      const downloadKey = `agent_download_${agentId}_${user.uid}`;
      const downloadRecord = localStorage.getItem(downloadKey);
      if (downloadRecord) {
        setCanReview(true);
        setReviewEligibilityChecked(true);
        setReviewEligibilityReason('You have downloaded this agent');
        return;
      }
    } catch (e) {
      // ignore storage errors
    }

    // Default: not eligible unless server-side persists a purchase record we mirror later
    setCanReview(false);
    setReviewEligibilityChecked(true);
    setReviewEligibilityReason('Only users who downloaded or purchased can review');
  }, [user, agentId, existingReviews]);
  
  // Submit review now only updates local state/store (no API call)
  const handleCommentSubmit = async (e) => {
    if (e && typeof e.preventDefault === 'function') e.preventDefault();
    if (!user) {
      setError('Please sign in to leave a review');
      return;
    }
    if (!newComment.trim()) {
      setError('Please share your thoughts about this agent');
      return;
    }
    setIsLoading(true);
    setError('');
    try {
      // Call secure backend endpoint
      const resp = await addAgentReview(agentId, { content: newComment.trim(), rating });
      if (!resp?.success) {
        const msg = resp?.error || 'Failed to add review';
        setError(msg);
        toast.error(msg, { position: 'bottom-right' });
        return;
      }
      const newReview = resp.review || {
        id: resp.reviewId || `temp-${Date.now()}`,
        content: newComment.trim(),
        rating,
        createdAt: new Date().toISOString(),
        userId: user.uid,
        userName: user.displayName || user.email?.split('@')[0] || 'User'
      };
      setComments(prev => {
        const updated = [...prev, newReview].sort((a, b) => new Date(b.createdAt || 0) - new Date(a.createdAt || 0));
        return updated;
      });
      const addReviewToStore = useAgentStore.getState().addReviewToAgent;
      addReviewToStore(agentId, newReview);
      onReviewAdded(newReview, resp.reviewCount, resp.averageRating);
      if (onReviewsLoaded) onReviewsLoaded((resp.reviewCount) || (comments.length + 1));
      setNewComment('');
      setRating(5);
      setHasUserReviewed(true);
      toast.success('Thank you for your review!', { position: 'bottom-right' });
    } catch (err) {
      console.error('Error adding comment:', err);
      setError('An error occurred while adding your review');
      toast.error('An error occurred while adding your review', { position: 'bottom-right' });
    } finally {
      setIsLoading(false);
    }
  };
  
  const formatDate = (dateString) => {
    try {
      const date = new Date(dateString);
      return date.toLocaleDateString('en-US', { year: 'numeric', month: 'long', day: 'numeric' });
    } catch (e) {
      console.error('Error formatting date:', e);
      return 'Invalid date';
    }
  };
  
  // Deleting a review: update local state/store only
  const handleDeleteReview = async (reviewId) => {
    const removeReviewFromStore = useAgentStore.getState().removeReviewFromAgent;
    if (!isAdmin) {
      toast.error('Only admins can delete reviews', { position: 'bottom-right', autoClose: 3000, icon: '⛔' });
      return;
    }
    if (window.confirm('Are you sure you want to delete this review?')) {
      setIsDeleting(true);
      try {
        const resp = await deleteAgentReview(agentId, reviewId);
        if (!resp?.success) {
          const status = resp?.status ?? 0;
          if (status === 404) {
            toast.info('Review not found. It might have been deleted already.', { position: 'bottom-right' });
            // Optimistically remove from UI anyway
            setComments(prev => prev.filter(c => c.id !== reviewId && c._id !== reviewId));
            removeReviewFromStore(agentId, reviewId);
          } else if (status === 400) {
            toast.error('Bad request while deleting review.', { position: 'bottom-right' });
          } else if (status === 401) {
            toast.error('You must be signed in to delete reviews.', { position: 'bottom-right' });
          } else if (status === 403) {
            toast.error('You are not allowed to delete this review.', { position: 'bottom-right' });
          } else {
            toast.error(resp?.error || 'Failed to delete review', { position: 'bottom-right' });
          }
          setIsDeleting(false);
          return;
        }
        setComments(prev => prev.filter(c => c.id !== reviewId && c._id !== reviewId));
        removeReviewFromStore(agentId, reviewId);
        onReviewDeleted(reviewId, resp.reviewCount, resp.averageRating);
        if (onReviewsLoaded) onReviewsLoaded(resp.reviewCount ?? Math.max(0, comments.length - 1));
        toast.success('Review deleted', { position: 'bottom-right' });
      } catch (err) {
        console.error('Error deleting comment:', err);
        toast.error('An unexpected error occurred while deleting the review', { position: 'bottom-right' });
      } finally {
        setIsDeleting(false);
      }
    }
  };
  
  // Enhanced Eligibility Prompt
  const EligibilityPrompt = () => (
    <div className={`eligibility-prompt ${darkMode ? 'dark-mode' : ''}`}>
      <div className={`eligibility-prompt-content ${darkMode ? 'dark-bg' : ''}`}>
        <div className="eligibility-prompt-icon">
          <FaShieldAlt className={`comment-icon ${darkMode ? 'text-gray-300' : ''}`} />
        </div>
        <h3>Want to Share Your Experience?</h3>
        <p>{reviewEligibilityReason}</p>
        <p>We value authentic feedback from users who have actually used our agents. This ensures high-quality reviews for everyone!</p>
      </div>
    </div>
  );
  
  // Simple Auth Prompt component (ask user to sign in)
const AuthPrompt = () => (
  <div className={`auth-prompt ${darkMode ? 'dark-mode' : ''}`}>
    <div className={`auth-prompt-content ${darkMode ? 'dark-bg' : ''}`}>
      <div className="auth-prompt-icon">
        <FaComment className={`comment-icon ${darkMode ? 'text-gray-300' : ''}`} />
      </div>
      <h3>Join the Community!</h3>
        <p>Sign in to share your experience and help others discover amazing AI agents.</p>
      <div className="auth-prompt-buttons" style={{ justifyContent: 'center' }}>
        <button 
          className={`auth-button signup-button ${darkMode ? 'dark-button' : ''}`} 
          onClick={() => {
            if (typeof window.openSignUpModal === 'function') {
              window.openSignUpModal();
            } else {
              document.dispatchEvent(new CustomEvent('open-signup-modal'));
            }
          }}
          style={{ whiteSpace: 'nowrap', padding: '0.5rem 1rem', display: 'inline-flex', alignItems: 'center', justifyContent: 'center' }}
        >
            Sign In / Sign Up
        </button>
      </div>
    </div>
  </div>
);
  
  return (
    <div className={`comments-section ${darkMode ? 'dark-mode' : ''}`}>
      <h3 className={`section-heading ${darkMode ? 'text-gray-200' : 'text-gray-800'}`}>
        Reviews & Ratings
      </h3>
      
      {user && !hasUserReviewed && canReview ? (
        <form onSubmit={handleCommentSubmit} className="comment-form">
          <div className="rating-input">
            <label className={darkMode ? 'text-white font-medium' : 'text-gray-700'}>Your Rating:</label>
            <StarRating rating={rating} onRatingChange={setRating} interactive={true} />
          </div>
          
          <textarea
            value={newComment}
            onChange={(e) => setNewComment(e.target.value)}
            placeholder="Share your experience with this agent... What did you love about it? How did it help you?"
            className={`comment-textarea ${darkMode ? 'dark-input' : ''}`}
            rows={4}
          />
          
          {error && <div className="comment-error">{error}</div>}
          
          <button 
            type="submit" 
            className="submit-comment-btn"
            disabled={isLoading}
          >
            {isLoading ? 'Submitting Your Review...' : 'Share Your Review 🌟'}
          </button>
        </form>
      ) : user && hasUserReviewed ? (
        <div className={`already-reviewed-message ${darkMode ? 'text-gray-300' : 'text-gray-700'}`}>
          <p className={`section-heading-paragraph ${darkMode ? 'text-gray-300' : 'text-gray-700'}`}>
            ✨ Thank you for your valuable feedback! You've already shared your experience with this agent.
          </p>
        </div>
      ) : user && reviewEligibilityChecked && !canReview ? (
        <EligibilityPrompt />
      ) : (
        <AuthPrompt />
      )}
      
      <div className="comments-list">
        {isLoadingComments ? (
          <div className={`loading-comments ${darkMode ? 'text-gray-300' : 'text-gray-700'}`}>
            Loading reviews... ✨
          </div>
        ) : comments.length > 0 ? (
          comments.map(comment => (
            <div key={comment.id} className={`comment-item ${darkMode ? 'dark-mode' : ''}`}>
              <div className="comment-header">
                <div className="comment-user">
                  <span className={`user-name ${darkMode ? 'text-gray-200' : ''}`}>
                    {comment.userName || 'Anonymous'} 
                    {comment.verificationStatus === 'verified_purchase' && ' ✅'}
                    {comment.verificationStatus === 'verified_download' && ' 📥'}
                  </span>
                  <span className={`comment-date ${darkMode ? 'text-gray-400' : ''}`}>
                    {formatDate(comment.createdAt)}
                  </span>
                </div>
                <div className="rating-actions">
                  <StarRating rating={comment.rating} size="small" />
                  {isAdmin && (
                    <button 
                      className="delete-review-btn"
                      onClick={() => handleDeleteReview(comment.id)}
                      disabled={isDeleting}
                      title="Delete review"
                      style={{
                        marginLeft: '12px',
                        padding: '4px 8px',
                        background: 'var(--error-color)',
                        color: 'white',
                        border: 'none',
                        borderRadius: '4px',
                        cursor: 'pointer'
                      }}
                    >
                      <FaTrash className="delete-icon" />
                    </button>
                  )}
                </div>
              </div>
              <div className={`comment-content ${darkMode ? 'text-gray-300' : ''}`}>
                {comment.content}
              </div>
            </div>
          ))
        ) : (
          <EmptyReviewsState 
            user={user} 
            darkMode={darkMode}
          />
        )}
      </div>
      

    </div>
  );
};

// Main AgentDetail Component
// NOTE: The global hashtag loader should be managed at the App level
// and persist during page transitions. This component focuses on
// the agent-specific loading states and content.
const AgentDetail = () => {
  const { agentId } = useParams();
  const navigate = useNavigate();
  const { user } = useContext(AuthContext);
  const { darkMode } = useTheme();
  const { addToCart } = useCart();
  const [agent, setAgent] = useState(null);
  const [loading, setLoading] = useState(true);
  const [error, setError] = useState(null);
  const [isWishlisted, setIsWishlisted] = useState(false);
  const [wishlistLoading, setWishlistLoading] = useState(false);
  const [activeTab, setActiveTab] = useState('overview');
  const [customPrice, setCustomPrice] = useState('');
  const [currentSlide, setCurrentSlide] = useState(0);
  const [copySuccess, setCopySuccess] = useState('');
  const [downloadCount, setDownloadCount] = useState(0);
  const [viewTracked, setViewTracked] = useState(false);
  const [imageAspectRatio, setImageAspectRatio] = useState(null);
  const [likesCount, setLikesCount] = useState(0);
  const [reviewCount, setReviewCount] = useState(0);
  const [dataLoaded, setDataLoaded] = useState(false);
  const intervalRef = useRef(null);
  const reviewsFetchedRef = useRef(false);
  const loadAttempt = useRef(0);
  
  // Access the agent store
  const { 
    allAgents, 
    isStoreLoading,
    loadInitialData,
    setAllAgents
  } = useAgentStore();
  
  // Image slider refs
  const sliderRef = useRef(null);
  const imageRef = useRef(null);
  
  // Enhanced agent type checking
  const isFreeAgent = (agent) => {
    if (!agent) return true;
    
    if (agent.priceDetails) {
      if (agent.priceDetails.isFree === true) return true;
      if (agent.priceDetails.basePrice === 0) return true;
    }
    
    if (agent.isFree === true) return true;
    
    if (agent.price === 0 || 
        agent.price === '0' || 
        agent.price === 'Free' || 
        agent.price === 'free' || 
        agent.price === '$0' ||
        agent.price === undefined || 
        agent.price === null ||
        agent.price === '') {
      return true;
    }
    
    if (typeof agent.price === 'string' && 
        (agent.price.toLowerCase().includes('free') || 
         agent.price === '$0' || 
         agent.price === '0' || 
         agent.price.trim() === '')) {
      return true;
    }
    
    if (agent.priceDetails) {
      if (agent.priceDetails.basePrice === 0 || 
          agent.priceDetails.basePrice === '0' ||
          agent.priceDetails.basePrice === undefined ||
          agent.priceDetails.discountedPrice === 0 ||
          agent.priceDetails.discountedPrice === '0') {
        return true;
      }
    }
    
    if (typeof agent.price === 'object') {
      const priceObj = agent.price;
      if (priceObj.basePrice === 0 || 
          priceObj.basePrice === '0' ||
          priceObj.basePrice === undefined ||
          priceObj.amount === 0 ||
          priceObj.amount === '0' ||
          priceObj.value === 0 ||
          priceObj.value === '0') {
        return true;
      }
    }
    
    return false;
  };
  
  // Enhanced category click handler
  const handleCategoryClick = (category) => {
    navigate(`/agents?category=${encodeURIComponent(category)}`);
  };
  
  
  // Enhanced memoized values
  const agentTitle = useMemo(() => {
    if (!agent) return '';
    return agent.title || agent.name || 'Professional AI Agent';
  }, [agent]);
  
  const agentDescription = useMemo(() => {
    if (!agent) return '';
    return agent.description || 'A powerful AI agent designed to streamline your workflow and boost productivity.';
  }, [agent]);
  
  const agentPrice = useMemo(() => {
    if (!agent) return 'Price unavailable';
    
    if (isFreeAgent(agent)) {
      return 'Free';
    }
    
    if (agent.priceDetails) {
      const { basePrice, discountedPrice, currency } = agent.priceDetails;
      const currencySymbol = currency === 'EUR' ? '€' : 
                            currency === 'GBP' ? '£' : '$';
      
      if (discountedPrice !== undefined && discountedPrice < basePrice) {
        return `${currencySymbol}${discountedPrice.toFixed(2)} (was ${currencySymbol}${basePrice.toFixed(2)})`;
      }
      
      if (basePrice !== undefined) {
        return `${currencySymbol}${basePrice.toFixed(2)}`;
      }
    }
    
    return formatPrice(agent.price);
  }, [agent]);
  
  
  const agentRatingValue = useMemo(() => {
    if (!agent) return 0;
    
    if (agent.rating && agent.rating.average) {
      return typeof agent.rating.average === 'number' ? 
        agent.rating.average : 
        parseFloat(agent.rating.average) || 0;
    }
    
    if (agent.reviews && Array.isArray(agent.reviews) && agent.reviews.length > 0) {
      const totalRating = agent.reviews.reduce((sum, review) => {
        const reviewRating = parseFloat(review.rating) || 0;
        return sum + reviewRating;
      }, 0);
      return totalRating / agent.reviews.length;
    }
    
    return 0;
  }, [agent]);
  
  const formattedRating = useMemo(() => {
    return agentRatingValue.toFixed(1);
  }, [agentRatingValue]);
  
  // Enhanced agent categories
  const agentCategories = useMemo(() => {
    if (!agent) return [];
    
    if (agent.categories && Array.isArray(agent.categories)) {
      return agent.categories;
    }
    
    if (agent.category && typeof agent.category === 'string') {
      return [agent.category];
    }
    
    return ['AI/ML']; // Default category
  }, [agent]);
  
  // Enhanced business value
  const businessValue = useMemo(() => {
    if (!agent) return null;
    return agent.businessValue || 'This professionally crafted AI agent delivers exceptional value through cutting-edge automation and intelligent optimization, designed to transform your workflow efficiency and drive measurable results.';
  }, [agent]);
  
  // Enhanced deliverables
  const deliverables = useMemo(() => {
    if (!agent) return [];
    return agent.deliverables || [];
  }, [agent]);
  
  const MAX_LOAD_ATTEMPTS = 2;
  
  // Enhanced toast configuration
  const showToast = (type, message, options = {}) => {
    const defaultOptions = {
      position: "bottom-right",
      autoClose: 4000,
      hideProgressBar: false,
      closeOnClick: true,
      pauseOnHover: true,
      draggable: true,
      theme: darkMode ? "dark" : "light",
      style: {
        background: darkMode ? 'var(--background-card)' : '#ffffff',
        color: darkMode ? 'var(--text-primary)' : '#333333',
        borderRadius: '12px',
        border: `1px solid ${darkMode ? 'var(--border-color)' : '#e2e8f0'}`,
        boxShadow: darkMode ? 'var(--shadow-lg)' : '0 10px 25px rgba(0, 0, 0, 0.15)',
        fontSize: '14px',
        fontWeight: '600',
        fontFamily: 'var(--font-family)'
      }
    };

    const toastOptions = { ...defaultOptions, ...options };

    switch (type) {
      case 'success':
        toast.success(message, toastOptions);
        break;
      case 'error':
        toast.error(message, toastOptions);
        break;
      case 'warning':
        toast.warning(message, toastOptions);
        break;
      case 'info':
        toast.info(message, toastOptions);
        break;
      default:
        toast(message, toastOptions);
    }
  };
  
  // Enhanced setup realtime updates
  const setupRealtimeUpdates = (agentId, setAgentFn, setLikesFn, setDownloadFn) => {
    console.log('Setting up periodic updates for agent:', agentId);
  };
  
  const isLoadingRef = useRef(false);
  const apiCallInProgressRef = useRef(false);
  
  // Enhanced main loading effect
  useEffect(() => {
    if (dataLoaded || !agentId || loadAttempt.current >= MAX_LOAD_ATTEMPTS || isLoadingRef.current) return;
    
    isLoadingRef.current = true;
    console.log(`Starting to load agent ${agentId}, attempt ${loadAttempt.current + 1}`);
    
    if ((!allAgents || allAgents.length === 0) && !(isStoreLoading || false)) {
      const shouldLoadAllAgents = loadAttempt.current > 0 || !agentId;
      
      if (shouldLoadAllAgents) {
        console.log('Store is empty, loading initial data first');
        loadInitialData(false).catch(err => {
          console.error('Failed to load initial store data:', err);
        });
      } else {
        console.log('Skipping full agent store load since we only need a single agent');
      }
    }
    
    let timeoutId;
    
    const loadAgent = async () => {
      try {
        setLoading(true);
        setError(null);
        
        await new Promise(resolve => setTimeout(resolve, 300));
        
        if (!agentId) {
          setError("Invalid agent ID provided.");
          setLoading(false);
          return;
        }
        
        console.log(`Loading agent detail for ID: ${agentId}, from route: ${window.location.pathname}`);
        
        console.log('Checking agent store for agent data...', allAgents);
        if (allAgents && Array.isArray(allAgents) && allAgents.length > 0) {
          const storeAgent = allAgents.find(a => a.id === agentId || a._id === agentId);
          if (storeAgent && !loadAttempt.current) {
            console.log('Using agent data from store:', storeAgent);
            
            const hasReviews = storeAgent.reviews && Array.isArray(storeAgent.reviews) && storeAgent.reviews.length > 0;
            console.log('Agent from store has reviews:', hasReviews ? storeAgent.reviews.length : 0);
            
            setAgent(storeAgent);
            
            if (storeAgent.likes) {
              if (Array.isArray(storeAgent.likes)) {
                setLikesCount(storeAgent.likes.length);
              } else if (typeof storeAgent.likes === 'number') {
                setLikesCount(storeAgent.likes);
              }
            }
            
            if (hasReviews) {
              setReviewCount(storeAgent.reviews.length);
              reviewsFetchedRef.current = true;
            }
            
            setDownloadCount(storeAgent.downloadCount || 0);
            setIsWishlisted(storeAgent.isWishlisted || false);
            
            if (storeAgent.priceDetails && storeAgent.priceDetails.basePrice !== undefined) {
              setCustomPrice(storeAgent.priceDetails.basePrice.toString());
            } else if (typeof storeAgent.price === 'number') {
              setCustomPrice(storeAgent.price.toString());
            } else if (typeof storeAgent.price === 'string' && !isNaN(parseFloat(storeAgent.price))) {
              setCustomPrice(parseFloat(storeAgent.price).toString());
            } else {
              setCustomPrice('0');
            }
            
            setupRealtimeUpdates(agentId, setAgent, setLikesCount, setDownloadCount);
            setLoading(false);
            setDataLoaded(true);
            return;
          }
        }
        
        console.log('Fetching agent data from API...');
        
        const abortController = new AbortController();
        const timeoutId = setTimeout(() => {
          console.log('Aborting initial agent fetch due to timeout');
          abortController.abort('Initial load timeout');
          setError("Request timed out. Please try again later.");
          setLoading(false);
          setDataLoaded(true);
        }, 10000);
        
        loadAttempt.current += 1;
        
        let data;
        try {
          await new Promise(resolve => setTimeout(resolve, 300));
          
          if (apiCallInProgressRef.current) {
            console.log('API call already in progress, waiting...');
            await new Promise(resolve => setTimeout(resolve, 500));
          }
          
          apiCallInProgressRef.current = true;
          console.log(`Making API call for agent ${agentId}`);
          
          const forceRefresh = window.location.search.includes('refresh=true');
          
          data = await fetchAgentById(agentId, { 
            signal: abortController.signal,
            skipCache: true,
            includeReviews: !!user, // Only fetch reviews when user is authenticated
            timestamp: Date.now()
          });
          
          if (data) {
            const updateStoreReviews = useAgentStore.getState().updateAgentReviews;
            
            if (data.reviews && Array.isArray(data.reviews)) {
              console.log(`Received ${data.reviews.length} fresh reviews with agent data, syncing with store`);
              updateStoreReviews(agentId, data.reviews);
              reviewsFetchedRef.current = true;
              
              localStorage.setItem(`last_reviews_fetch_${agentId}`, Date.now().toString());
            }
          }
          
          apiCallInProgressRef.current = false;
          
          clearTimeout(timeoutId);
        } catch (error) {
          console.error('Error fetching agent data:', error);
          clearTimeout(timeoutId);
          apiCallInProgressRef.current = false;
          
          if (error.name === 'AbortError') {
            setError("Request timed out. Please try again later.");
          } else if (err.response && err.response.status === 400) {
            setError(`Invalid agent ID. Please check the URL and try again.`);
          } else if (error.message && error.message.includes('Network')) {
            setError('Network error. Please check your connection and try again.');
            toast.error('Network error while loading agent. Please try again.', { position: 'bottom-right' });
          } else {
            setError(`There was a problem loading this product. Please try again later.`);
            toast.error('Unexpected error while loading agent.', { position: 'bottom-right' });
          }
          
          setLoading(false);
          setDataLoaded(true);
          return;
        }
        
        console.log('Raw API response for fetchAgentById:', data);
        
        if (!data) {
          throw new Error("No agent data returned from API");
        }
        
        console.log(`Successfully loaded agent data for ${agentId}`);
        
        try {
          localStorage.setItem(`agent_${agentId}`, JSON.stringify(data));
          console.log(`Cached agent data for ${agentId} in localStorage`);
          
          const existingAgent = (allAgents || []).find(a => a.id === agentId || a._id === agentId);
          if (!existingAgent) {
            console.log('Adding agent to store for future reference');
            setAllAgents([...(allAgents || []), data]);
          }
        } catch (cacheError) {
          console.warn('Failed to cache agent data:', cacheError);
        }
        
        // Enhanced data sanitization
        const sanitizedData = {
          ...data,
          title: data.title || data.name || "Professional AI Agent",
          description: data.description || "A powerful AI solution designed to enhance your productivity and streamline complex workflows.",
          price: data.price !== undefined ? data.price : "Contact for pricing",
          creator: data.creator || { name: "AI Waverider Team" },
          downloadCount: data.downloadCount || 0,
          categories: data.categories || (data.category ? [data.category] : ['AI/ML']),
          businessValue: data.businessValue || 'This professionally crafted AI agent delivers exceptional value through cutting-edge automation and intelligent optimization.'
        };
        
        console.log('Sanitized agent data:', sanitizedData);
        
        // Enhanced price details formatting
        if (data.priceDetails) {
          sanitizedData.priceDetails = {
            ...data.priceDetails,
            basePrice: typeof data.priceDetails.basePrice === 'number' ? data.priceDetails.basePrice : 
                      parseFloat(data.priceDetails.basePrice) || 0,
            discountedPrice: typeof data.priceDetails.discountedPrice === 'number' ? data.priceDetails.discountedPrice : 
                            parseFloat(data.priceDetails.discountedPrice) || null,
            currency: data.priceDetails.currency || 'USD'
          };
        } else if (typeof data.price === 'number' || (typeof data.price === 'string' && !isNaN(parseFloat(data.price)))) {
          const numericPrice = typeof data.price === 'number' ? data.price : parseFloat(data.price);
          sanitizedData.priceDetails = {
            basePrice: numericPrice,
            discountedPrice: numericPrice,
            currency: 'USD'
          };
        }
        
        // Enhanced image handling
        if (!sanitizedData.imageUrl && sanitizedData.image && sanitizedData.image.url) {
          console.log('Adding main imageUrl');
          sanitizedData.imageUrl = sanitizedData.image.url;
        } else if (!sanitizedData.imageUrl && sanitizedData.images && sanitizedData.images.length > 0) {
          console.log('Adding image.url');
          sanitizedData.imageUrl = sanitizedData.images[0];
        } else if (!sanitizedData.imageUrl && sanitizedData.iconUrl) {
          console.log('Adding iconUrl');
          sanitizedData.imageUrl = sanitizedData.iconUrl;
        } else if (!sanitizedData.imageUrl) {
          console.log('Creating professional placeholder image');
          sanitizedData.imageUrl = `data:image/svg+xml,%3Csvg xmlns="http://www.w3.org/2000/svg" width="400" height="300" viewBox="0 0 400 300"%3E%3Cdefs%3E%3ClinearGradient id="grad" x1="0%25" y1="0%25" x2="100%25" y2="100%25"%3E%3Cstop offset="0%25" style="stop-color:%23667eea;stop-opacity:1" /%3E%3Cstop offset="100%25" style="stop-color:%23764ba2;stop-opacity:1" /%3E%3C/linearGradient%3E%3C/defs%3E%3Crect width="400" height="300" fill="url(%23grad)"/%3E%3Ctext x="200" y="150" font-family="Arial" font-size="18" text-anchor="middle" fill="white" font-weight="bold"%3E${encodeURIComponent(sanitizedData.title)}%3C/text%3E%3C/svg%3E`;
        }
        
        // Enhanced images array
        if (!sanitizedData.images || !Array.isArray(sanitizedData.images)) {
          sanitizedData.images = [];
        }
        
        if (sanitizedData.imageUrl && !sanitizedData.images.includes(sanitizedData.imageUrl)) {
          sanitizedData.images.unshift(sanitizedData.imageUrl);
        }
        
        if (sanitizedData.gallery && Array.isArray(sanitizedData.gallery)) {
          sanitizedData.gallery.forEach(item => {
            const galleryUrl = typeof item === 'string' ? item : (item && item.url);
            if (galleryUrl && !sanitizedData.images.includes(galleryUrl)) {
              sanitizedData.images.push(galleryUrl);
            }
          });
        }
        
        if (sanitizedData.iconUrl && !sanitizedData.images.includes(sanitizedData.iconUrl)) {
          sanitizedData.images.push(sanitizedData.iconUrl);
        }
        
        setAgent(sanitizedData);
        console.log('Final agent data set in state:', sanitizedData);
        
        // Enhanced initial data setup
        if (sanitizedData.reviews && Array.isArray(sanitizedData.reviews)) {
          setReviewCount(sanitizedData.reviews.length);
        }
        
        if (sanitizedData.likes) {
          if (Array.isArray(sanitizedData.likes)) {
            setLikesCount(sanitizedData.likes.length);
          } else if (typeof sanitizedData.likes === 'number') {
            setLikesCount(sanitizedData.likes);
          }
        }
        
        setDownloadCount(sanitizedData.downloadCount || 0);
        
        // Enhanced initial price setup
        if (sanitizedData.priceDetails && sanitizedData.priceDetails.basePrice !== undefined) {
          setCustomPrice(sanitizedData.priceDetails.basePrice.toString());
        } else if (typeof sanitizedData.price === 'number') {
          setCustomPrice(sanitizedData.price.toString());
        } else if (typeof sanitizedData.price === 'string' && !isNaN(parseFloat(sanitizedData.price))) {
          setCustomPrice(parseFloat(sanitizedData.price).toString());
        } else {
          setCustomPrice('0');
        }
        
        setIsWishlisted(sanitizedData.isWishlisted || false);
        
        setupRealtimeUpdates(agentId, setAgent, setLikesCount, setDownloadCount);
        setLoading(false);
        setDataLoaded(true);
        isLoadingRef.current = false;
        
      } catch (err) {
        console.error('Error loading agent:', err);
        
        if (typeof timeoutId !== 'undefined') {
          clearTimeout(timeoutId);
        }
        
        isLoadingRef.current = false;
        
        if (err.name === 'AbortError' || (err.message && err.message.includes('aborted'))) {
          console.log('Agent initial load was aborted due to timeout');
          
          try {
            console.log('Attempting to load from cache after abort');
            const cachedData = await fetchAgentById(agentId, { 
              skipCache: false,
              forceCache: true 
            });
            
            if (cachedData) {
              console.log('Successfully loaded agent from cache after abort');
              setAgent(cachedData);
              setLoading(false);
              setDataLoaded(true);
              isLoadingRef.current = false;
              setupRealtimeUpdates(agentId, setAgent, setLikesCount, setDownloadCount);
              return;
            }
          } catch (cacheErr) {
            console.error('Failed to load from cache after abort:', cacheErr);
          }
        }
        
        if (err.response && err.response.status === 404) {
          setError(`Agent with ID "${agentId}" not found. It may have been removed or doesn't exist.`);
        } else if (err.response && err.response.status === 400) {
          setError(`Invalid agent ID. Please check the URL and try again.`);
        } else if (err.message && err.message.includes('Network')) {
          setError('Network error. Please check your connection and try again.');
          toast.error('Network error while loading agent. Please try again.', { position: 'bottom-right' });
        } else {
          setError(`There was a problem loading this product. Please try again later.`);
          toast.error('Unexpected error while loading agent.', { position: 'bottom-right' });
        }
        setLoading(false);
        setDataLoaded(true);
        isLoadingRef.current = false;
        apiCallInProgressRef.current = false;
        
        showToast('error', `Error loading agent: ${err.message || 'Unknown error'}`, {
          icon: "❌"
        });
      }
    };
    
    loadAgent();
    
    if (agentId && !viewTracked) {
      console.log('Tracking product view for recommendations:', agentId);
      setViewTracked(true);
    }
  }, [agentId, viewTracked]);
  
  // Enhanced realtime updates setup
  useEffect(() => {
    let consecutiveErrors = 0;
    const MAX_CONSECUTIVE_ERRORS = 3;
    let intervalId = null;
    let isPollingActive = true;
    
    const handleVisibilityChange = () => {
      if (document.hidden) {
        console.log('Page hidden, pausing polling');
        isPollingActive = false;
      } else {
        console.log('Page visible, resuming polling');
        isPollingActive = true;
      }
    };
    
    document.addEventListener('visibilitychange', handleVisibilityChange);
    
    const fetchData = async () => {
      if (!isPollingActive) {
        console.log('Skipping poll because page is not visible');
        return;
      }
      
      if (consecutiveErrors >= MAX_CONSECUTIVE_ERRORS) {
        console.log(`Stopping polling after ${consecutiveErrors} consecutive errors`);
        if (intervalId) {
          clearInterval(intervalId);
        }
        return;
      }
      
      const backendErrorKey = 'backend_error_until';
      const backendErrorUntil = parseInt(localStorage.getItem(backendErrorKey) || '0');
      const now = Date.now();
      
      if (backendErrorUntil > now) {
        console.log(`Skipping poll because backend had errors. Will retry after ${new Date(backendErrorUntil).toLocaleTimeString()}`);
        return;
      }
      
      try {
        console.log('Manual polling for agent updates');
        
        const abortController = new AbortController();
        
        let timeoutId = null;
        try {
          timeoutId = setTimeout(() => {
            console.log('Aborting agent update poll due to timeout');
            abortController.abort('Timeout');
          }, 15000);
          
          const lastPollTime = parseInt(localStorage.getItem(`last_poll_${agentId}`)) || 0;
          const shouldSkipCache = (now - lastPollTime) > 60 * 60 * 1000;
          
          if (shouldSkipCache) {
            localStorage.setItem(`last_poll_${agentId}`, now.toString());
            console.log('Polling with fresh data (skipping cache)');
          } else {
            console.log('Polling with cached data if available');
          }
          
          const agentData = await fetchAgentById(agentId, { 
            skipCache: shouldSkipCache,
            includeReviews: false, // polling never fetches reviews
            signal: abortController.signal
          });
          
          consecutiveErrors = 0;
          
          if (!agentData) {
            console.warn('No agent data returned from API');
            return;
          }
          
          setAgent(prev => {
            if (!prev) return prev;
            
            const updatedAgent = {
              ...prev,
              ...agentData,
              imageUrl: agentData.imageUrl || prev.imageUrl,
              images: (agentData.images && agentData.images.length > 0) ? 
                      agentData.images : prev.images,
              likes: agentData.likes || prev.likes,
              rating: agentData.rating || prev.rating,
              downloadCount: agentData.downloadCount || prev.downloadCount,
              reviews: (agentData.reviews && agentData.reviews.length > 0) ?
                       agentData.reviews : prev.reviews
            };
            
            return updatedAgent;
          });
          
          if (agentData.likes) {
            if (Array.isArray(agentData.likes)) {
              setLikesCount(agentData.likes.length);
            } else if (typeof agentData.likes === 'number') {
              setLikesCount(agentData.likes);
            }
          }
          
          if (agentData.downloadCount) {
            setDownloadCount(agentData.downloadCount);
          }
        } finally {
          if (timeoutId) clearTimeout(timeoutId);
        }
      } catch (error) {
        consecutiveErrors++;
        
        if (error.name === 'AbortError' || error.code === 'ERR_CANCELED' || 
            (error.message && (error.message.includes('aborted') || error.message.includes('canceled')))) {
          console.log('Agent update poll was aborted: ', error.message);
        } else if (error.code === 'ERR_NETWORK') {
          console.log('Network error during agent poll - will retry later');
        } else if (error.response && error.response.status === 404) {
          console.error('Agent not found (404) - stopping periodic updates');
          if (intervalId) {
            clearInterval(intervalId);
          }
        } else if (error.response && error.response.status === 500) {
          console.error('Server error (500) during agent poll - pausing polls temporarily');
          localStorage.setItem(backendErrorKey, (now + 10 * 60 * 1000).toString());
        } else {
          console.error('Error polling agent data:', error);
        }
      }
    };
    
    setTimeout(fetchData, 1000);
    intervalId = setInterval(fetchData, 60 * 60 * 1000);
    
    return () => {
      console.log('Cleaning up polling interval and visibility listener');
      document.removeEventListener('visibilitychange', handleVisibilityChange);
      if (intervalId) {
        clearInterval(intervalId);
      }
    };
  }, [agentId]);
  
  // Enhanced reviews effect
  useEffect(() => {
    if (!agentId || loading) {
      return;
    }
    
    console.log('Checking if reviews need to be fetched or refreshed');
    
    const updateStoreReviews = useAgentStore.getState().updateAgentReviews;
    
    const fetchReviews = async () => {
      try {
        console.log('Checking if reviews need to be fetched or refreshed');
        
        reviewsFetchedRef.current = true;
        
        const tabChanged = sessionStorage.getItem(`last_active_tab_${agentId}`) !== activeTab;
        if (tabChanged && activeTab === 'reviews') {
          console.log('Tab changed to reviews');
          sessionStorage.setItem(`last_active_tab_${agentId}`, activeTab);
        }
        
        if (agent && agent.reviews && Array.isArray(agent.reviews)) {
          console.log(`Using ${agent.reviews.length} reviews already included in agent data`);
          
          setReviewCount(agent.reviews.length);
          
          localStorage.setItem(`last_reviews_fetch_${agentId}`, Date.now().toString());
        } else if (agent) {
          console.log('No reviews found in agent data');
          setReviewCount(0);
          
          if (!agent.reviews) {
            setAgent(prev => {
              if (!prev) return prev;
              
              return {
                ...prev,
                reviews: [],
                rating: { average: 0, count: 0 }
              };
            });
          }
          
          localStorage.setItem(`last_reviews_fetch_${agentId}`, Date.now().toString());
        } else {
          console.log('No agent data available');
        }
      } catch (err) {
        console.error('Error processing reviews:', err);
      }
    };
    
    fetchReviews();
    
  }, [agentId, loading, activeTab, user]);

  // Enhanced wishlist toggle
  const handleWishlistToggle = async () => {
    if (!user) {
      toast.error('👋 Please sign in to save your favorite agents to wishlist', {
        icon: "👋"
      });
      return;
    }
    
    try {
      const response = await toggleWishlist(agentId);
      
      if (response.success) {
        setIsWishlisted(response.isInWishlist);
        toast.success(response.isInWishlist ? 
          "💖 Added to your wishlist - find it in your profile!" : 
          "💙 Removed from your wishlist", {
          icon: response.isInWishlist ? "💖" : "💙"
        });
      } else {
        console.error("Error updating wishlist:", response.error);
        toast.error("Error updating wishlist. Please try again later.", {
          icon: "❌"
        });
      }
    } catch (error) {
      console.error("Error updating wishlist:", error);
      toast.error("Error updating wishlist. Please try again later.", {
        icon: "❌"
      });
    }
  };
  
  // Enhanced copy link function
  const handleCopyLink = () => {
    const url = window.location.href;
    navigator.clipboard.writeText(url)
      .then(() => {
        setCopySuccess('Link copied!');
        showToast('success', '🔗 Link copied! Share this amazing agent with others!', {
          icon: "🔗",
          autoClose: 2000
        });
        setTimeout(() => setCopySuccess(''), 2000);
      })
      .catch(err => {
        console.error('Could not copy link:', err);
        showToast('error', '❌ Could not copy link', {
          icon: "❌"
        });
      });
  };

  // Enhanced price display
  const displayPrice = (agent) => {
    if (isFreeAgent(agent)) {
      return (
        <div className="price-value-container free">
          <FaCheckCircle className="price-check" />
          <span className="price-value free">Free</span>
        </div>
      );
    }
    
    if (agent.priceDetails) {
      const { basePrice, discountedPrice, currency } = agent.priceDetails;
      const currencySymbol = currency === 'EUR' ? '€' : '$';
      
      if (discountedPrice !== undefined && discountedPrice < basePrice) {
        return (
          <>
            <span className="price-value discount-price">
              {currencySymbol}{discountedPrice.toFixed(2)}
            </span>
            <span className="original-price">
              {currencySymbol}{basePrice.toFixed(2)}
            </span>
            <span className="discount-badge">
              {Math.round((1 - discountedPrice / basePrice) * 100)}% OFF
            </span>
          </>
        );
      }
      
      if (basePrice !== undefined) {
        return (
          <span className="price-value">
            {currencySymbol}{basePrice.toFixed(2)}
          </span>
        );
      }
    }
    
    return (
      <span className="price-value">
        {formatPrice(agent.price)}
      </span>
    );
  };
  // Enhanced price validation
  const isPriceValid = () => {
    const minPrice = getMinimumPrice();
    const price = parseFloat(customPrice) || 0;
    return price >= minPrice;
  };

  // Enhanced rating formatting
  const formatRating = (rating) => {
    if (rating === undefined || rating === null) return '0.0';
    if (typeof rating === 'string') return rating;
    if (typeof rating === 'number') return rating.toFixed(1);
    return '0.0';
  };
  
  // Enhanced file details
  const getFileDetails = () => {
    if (!agent) return null;
    
    if (agent.fileType === 'pdf' || (agent.fileDetails && agent.fileDetails.type === 'pdf')) {
      const pageCount = agent.fileDetails?.pageCount || agent.pageCount || 50;
      return `📄 ${pageCount} pages (PDF)`;
    }
    
    if (agent.fileType === 'audio' || (agent.fileDetails && agent.fileDetails.type === 'audio')) {
      const duration = agent.fileDetails?.duration || agent.duration || '30 mins';
      return `🎵 ${duration} (Audio)`;
    }
    
    if (agent.fileType === 'video' || (agent.fileDetails && agent.fileDetails.type === 'video')) {
      const duration = agent.fileDetails?.duration || agent.duration || '15 mins';
      return `🎬 ${duration} (Video)`;
    }
    
    if (agent.fileType === 'template' || (agent.fileDetails && agent.fileDetails.type === 'template')) {
      return '📋 Ready-to-use template';
    }
    
    return '📦 Premium digital solution';
  };
  
  // Enhanced slider navigation
  const showSlide = (index) => {
    if (!agent || !agent.images) return;
    
    let newIndex = index;
    if (newIndex >= agent.images.length) {
      newIndex = 0;
    } else if (newIndex < 0) {
      newIndex = agent.images.length - 1;
    }
    
    setCurrentSlide(newIndex);
  };
  
  const nextSlide = () => {
    showSlide(currentSlide + 1);
  };
  
  const prevSlide = () => {
    showSlide(currentSlide - 1);
  };
  
  // Enhanced image URLs
  const getImageUrls = () => {
    if (!agent) return [null];
    
    const validUrls = [];
    
    if (agent.image && typeof agent.image === 'object' && agent.image.url && !validUrls.includes(agent.image.url)) {
      console.log('Adding image.url');
      validUrls.push(agent.image.url);
    }
    
    if (agent.iconUrl && !validUrls.includes(agent.iconUrl)) {
      console.log('Adding iconUrl');
      validUrls.push(agent.iconUrl);
    }
    
    if (validUrls.length === 0) {
      console.log('No valid images found, using professional placeholder');
      const title = agent.title || agent.name || 'Professional AI Agent';
      const placeholderUrl = `data:image/svg+xml,%3Csvg xmlns="http://www.w3.org/2000/svg" width="400" height="300" viewBox="0 0 400 300"%3E%3Cdefs%3E%3ClinearGradient id="grad" x1="0%25" y1="0%25" x2="100%25" y2="100%25"%3E%3Cstop offset="0%25" style="stop-color:%23667eea;stop-opacity:1" /%3E%3Cstop offset="100%25" style="stop-color:%23764ba2;stop-opacity:1" /%3E%3C/linearGradient%3E%3C/defs%3E%3Crect width="400" height="300" fill="url(%23grad)"/%3E%3Ctext x="200" y="150" font-family="Arial" font-size="18" text-anchor="middle" fill="white" font-weight="bold"%3E${encodeURIComponent(title)}%3C/text%3E%3C/svg%3E`;
      validUrls.push(placeholderUrl);
    }
    
    const uniqueUrls = [...new Set(validUrls)];
    console.log(`Assembled ${uniqueUrls.length} unique image URLs for agent`);
    
    return uniqueUrls;
  };

  // Enhanced add to cart handler
  const handleAddToCart = () => {
    if (!isPriceValid()) {
      showToast('warning', '⚠️ Please enter a valid price amount', {
        icon: "⚠️"
      });
      return;
    }
    
    try {
      const product = {
        id: agent.id,
        title: agent.title,
        price: parseFloat(customPrice),
        imageUrl: agent.imageUrl || getImageUrls()[0],
        quantity: 1
      };
      
      addToCart(product);
      
      console.log('Showing cart toast with 3-second duration');
      toast.success('🛒 Added to cart! Ready to unlock this amazing agent!', {
        autoClose: 3000, // Back to 3 seconds
        position: "bottom-right",
        theme: darkMode ? "dark" : "light",
        style: {
          background: darkMode ? 'var(--background-card)' : '#ffffff',
          color: darkMode ? 'var(--text-primary)' : '#333333',
          borderRadius: '12px',
          border: `1px solid ${darkMode ? 'var(--border-color)' : '#e2e8f0'}`,
          boxShadow: darkMode ? 'var(--shadow-lg)' : '0 10px 25px rgba(0, 0, 0, 0.15)',
          fontSize: '14px',
          fontWeight: '600',
          fontFamily: 'var(--font-family)'
        }
      });
      
    } catch (err) {
      console.error('Error adding to cart:', err);
      showToast('error', '❌ Could not add item to cart. Please try again.', {
        icon: "❌"
      });
    }
  };

  // Enhanced image load handler
  const handleImageLoad = () => {
    if (imageRef.current) {
      const { naturalWidth, naturalHeight } = imageRef.current;
      const ratio = naturalWidth / naturalHeight;
      setImageAspectRatio(ratio < 1 ? 'portrait' : 'landscape');
    }
  };
  
  // Enhanced like update handler
  const handleLikeUpdate = (newLikesCount) => {
    setLikesCount(newLikesCount);
    
    setAgent(prev => {
      if (!prev) return prev;
      
      return {
        ...prev,
        likes: typeof prev.likes === 'number' ? newLikesCount : 
               Array.isArray(prev.likes) ? [...Array(newLikesCount)].map(() => ({})) : newLikesCount
      };
    });
  };

  // Enhanced direct download handler
  const handleDirectDownload = async () => {
    // Free agents don't require authentication - removed this restriction
    // if (!user) {
    //   showToast('info', '👋 Please sign in to download this amazing free agent!', {
    //     icon: "👋",
    //     autoClose: 4000
    //   });
    //   return;
    // }
    
    try {
      setLoading(true);
      console.log('Starting download process for agent:', agentId);
      
      const downloadResult = await downloadFreeAgent(agentId);
      console.log('Download API result:', downloadResult);
      
      if (downloadResult.success) {
        if (downloadResult.agent) {
          console.log('Using agent data from download response to update UI');
          
          setAgent(prev => ({
            ...prev,
            ...downloadResult.agent,
            images: prev.images || [],
            imageUrl: downloadResult.agent.imageUrl || prev.imageUrl,
            downloadCount: downloadResult.agent.downloadCount || (prev.downloadCount + 1)
          }));
          
          if (downloadResult.agent.downloadCount) {
            setDownloadCount(downloadResult.agent.downloadCount);
          } else {
            setDownloadCount(prev => prev + 1);
          }
          
          if (downloadResult.agent.likes) {
            if (Array.isArray(downloadResult.agent.likes)) {
              setLikesCount(downloadResult.agent.likes.length);
            } else if (typeof downloadResult.agent.likes === 'number') {
              setLikesCount(downloadResult.agent.likes);
            }
          }
        } else {
          console.log('No agent data in download response, incrementing download count locally');
          setDownloadCount(prev => prev + 1);
        }
        
        toast.success('🎉 Download successful! Check your email for the files.', {
          position: "bottom-right",
          autoClose: 3000, // Longer duration for important messages
          hideProgressBar: false,
          closeOnClick: true,
          pauseOnHover: true,
          draggable: true,
          theme: darkMode ? "dark" : "light",
          icon: "🎉",
          style: {
            background: darkMode ? 'var(--background-card)' : '#ffffff',
            color: darkMode ? 'var(--text-primary)' : '#333333',
            borderRadius: '12px',
            border: `1px solid ${darkMode ? 'var(--border-color)' : '#e2e8f0'}`,
            boxShadow: darkMode ? 'var(--shadow-lg)' : '0 10px 25px rgba(0, 0, 0, 0.15)',
            fontSize: '14px',
            fontWeight: '600',
            fontFamily: 'var(--font-family)'
          }
        });
        
        let downloadUrl = downloadResult.downloadUrl || 
                         downloadResult.agent?.downloadUrl || 
                         downloadResult.agent?.fileUrl || 
                         downloadResult.agent?.jsonFile?.url;
        
        console.log('Checking for download URL in response:', {
          topLevel: downloadResult.downloadUrl,
          agentDownloadUrl: downloadResult.agent?.downloadUrl,
          agentFileUrl: downloadResult.agent?.fileUrl,
          jsonFileUrl: downloadResult.agent?.jsonFile?.url,
          finalUrl: downloadUrl
        });
        
        if (downloadUrl) {
          try {
            console.log('Download URL found:', downloadUrl);
            
            const isGoogleStorage = downloadUrl.includes('storage.googleapis.com') || downloadUrl.includes('firebasestorage.app');
            
            if (isGoogleStorage) {
              console.log('Using backend proxy for Google Storage download to avoid CORS');
              
              try {
<<<<<<< HEAD
                // Use the correct proxy endpoint with the file URL as a query parameter
                const proxyUrl = `/api/agents/${agentId}/download?url=${encodeURIComponent(downloadUrl)}`;
                
=======
                // Use the backend proxy endpoint with the file URL as a query parameter
                const proxyUrl = `/api/agents/${agentId}/download-file?url=${encodeURIComponent(downloadUrl)}`;

                // Derive a safe filename
>>>>>>> d5dfdcea
                const urlParts = downloadUrl.split('/');
                let filename = urlParts[urlParts.length - 1];
                if (filename.includes('?')) {
                  filename = filename.split('?')[0];
                }
                if (!filename || !filename.includes('.')) {
                  filename = `${agent.title || 'agent'}.json`;
                }
                if (!filename.endsWith('.json')) {
                  filename = filename.replace(/\.[^/.]+$/, '') + '.json';
                }
<<<<<<< HEAD
                
                // Mobile-friendly download approach
                if (isMobileDevice()) {
                  console.log('Mobile device detected, using window.location for download');
                  // For mobile devices, use window.location which is more reliable
                  window.location.href = proxyUrl;
                  
                  showToast('success', '📥 Download started! Check your downloads folder.', {
                    autoClose: 3000
                  });
                } else {
                  // Desktop approach using programmatic link click
                  const link = document.createElement('a');
                  link.href = proxyUrl;
                  link.download = filename;
                  link.style.display = 'none';
                  
                  document.body.appendChild(link);
                  link.click();
                  
                  setTimeout(() => {
                    document.body.removeChild(link);
                  }, 100);
                  
                  console.log('Download initiated via backend proxy');
                  showToast('success', '📥 Download started! Check your downloads folder.', {
                    autoClose: 3000
                  });
                }
=======

                // iOS Safari has stricter rules with programmatic clicks and the download attribute.
                // Redirecting directly is more reliable on mobile Safari.
                const isIOS = /iPad|iPhone|iPod/.test(navigator.userAgent) && !window.MSStream;
                if (isIOS) {
                  window.location.href = proxyUrl;
                } else {
                  const link = document.createElement('a');
                  link.href = proxyUrl;
                  link.setAttribute('download', filename);
                  link.style.display = 'none';
                  document.body.appendChild(link);
                  link.click();
                  setTimeout(() => {
                    document.body.removeChild(link);
                  }, 100);
                }
                
                console.log('Download initiated via backend proxy');
                showToast('success', '📥 Download started! Check your downloads folder.', {
                  autoClose: 3000
                });
>>>>>>> d5dfdcea
                
              } catch (proxyError) {
                console.error('Backend proxy download failed:', proxyError);
                
                // Show specific error toast for proxy failure
                showToast('error', '❌ Download failed: Server proxy error. Please try again or contact support.', {
                  autoClose: 5000
                });
                
                // Fall back to direct download
                console.log('Falling back to direct download method');
                throw new Error('Backend proxy download failed');
              }
            } else {
              console.log('Attempting direct download for non-Google Storage URL');
              
              const response = await fetch(downloadUrl, {
                method: 'GET',
                mode: 'cors',
                credentials: 'omit',
                headers: {
                  'Accept': 'application/json, application/octet-stream, */*'
                }
              });
              
              if (!response.ok) {
                throw new Error(`HTTP error! status: ${response.status} - ${response.statusText}`);
              }
              
              console.log('Fetch successful, creating blob for download');
              
              const responseText = await response.text();
              
              const blob = new Blob([responseText], { 
                type: 'application/octet-stream'
              });
              
              const url = window.URL.createObjectURL(blob);
              const link = document.createElement('a');
              link.href = url;
              
              const urlParts = downloadUrl.split('/');
              let filename = urlParts[urlParts.length - 1];
              if (filename.includes('?')) {
                filename = filename.split('?')[0];
              }
              if (!filename || !filename.includes('.')) {
                filename = `${agent.title || 'agent'}.json`;
              }
              
              if (!filename.endsWith('.json')) {
                filename = filename.replace(/\.[^/.]+$/, '') + '.json';
              }
              
              link.download = filename;
              link.style.display = 'none';
              
              document.body.appendChild(link);
              link.click();
              
              setTimeout(() => {
                document.body.removeChild(link);
                window.URL.revokeObjectURL(url);
              }, 100);
              
              console.log('Download completed successfully via direct fetch');
              showToast('success', '📥 File downloaded successfully!', {
                autoClose: 3000
              });
            }
            
          } catch (fetchError) {
            console.error('Primary download method failed:', fetchError);
            
            // Show specific error toast for fetch failure
            let fetchErrorMessage = '❌ Download failed';
            
            if (fetchError.message.includes('HTTP error')) {
              fetchErrorMessage = '🌐 Network error: Unable to download file. Please try again.';
            } else if (fetchError.message.includes('CORS')) {
              fetchErrorMessage = '🔒 CORS error: Using fallback download method.';
            } else {
              fetchErrorMessage = `❌ Download error: ${fetchError.message}`;
            }
            
            showToast('warning', fetchErrorMessage, {
              autoClose: 5000
            });
            
            try {
              console.log('Using final fallback method - opening download URL');
              
              // Mobile-friendly fallback
              if (isMobileDevice()) {
                console.log('Mobile fallback: using window.location');
                window.location.href = downloadUrl;
                showToast('info', '📥 Download initiated! If it opens in a new tab, please save the file manually.', {
                  autoClose: 8000
                });
              } else {
                const link = document.createElement('a');
                link.href = downloadUrl;
                
                const urlParts = downloadUrl.split('/');
                let filename = urlParts[urlParts.length - 1];
                if (filename.includes('?')) {
                  filename = filename.split('?')[0];
                }
                if (!filename || !filename.includes('.')) {
                  filename = `${agent.title || 'agent'}.json`;
                }
                
                link.download = filename;
                link.target = '_blank';
                link.rel = 'noopener noreferrer';
                link.style.display = 'none';
                
                document.body.appendChild(link);
                link.click();
                document.body.removeChild(link);
                
                showToast('info', '📥 Download link opened in new tab. If the file displays instead of downloading, right-click and select "Save As..." to download manually.', {
                  autoClose: 10000
                });
              }
              
            } catch (finalError) {
              console.error('All download methods failed:', finalError);
              
              showToast('warning', '⚠️ Automatic download failed due to browser security. Here is the direct download link: ' + downloadUrl + ' - Please copy and paste this URL in a new tab to download the file.', {
                autoClose: 15000
              });
            }
          }
        } else {
          console.warn('No download URL provided in response');
          showToast('warning', '⚠️ Download processed but no file URL provided. Please check your email or contact support.', {
            autoClose: 8000
          });
        }
      } else {
        const errorMessage = downloadResult.error || downloadResult.message || 'Download failed';
        console.error('Download API returned error:', errorMessage);
        
        // Show specific error toast based on the error type
        let toastMessage = '❌ Download failed';
        let toastType = 'error';
        
        if (errorMessage.includes('not free')) {
          toastMessage = '💰 This agent requires purchase. Please buy it first.';
          toastType = 'warning';
        } else if (errorMessage.includes('not found')) {
          toastMessage = '🔍 Agent not found. Please refresh the page and try again.';
          toastType = 'error';
        } else if (errorMessage.includes('Network error')) {
          toastMessage = '🌐 Network error. Please check your connection and try again.';
          toastType = 'error';
        } else if (errorMessage.includes('Server error')) {
          toastMessage = '⚡ Server error. Please try again in a few moments.';
          toastType = 'error';
        } else {
          toastMessage = `❌ ${errorMessage}`;
          toastType = 'error';
        }
        
        showToast(toastType, toastMessage, {
          autoClose: 6000
        });
        
        throw new Error(errorMessage);
      }
    } catch (error) {
      console.error('Error downloading free agent:', error);
      
      let userMessage = '❌ Download failed. ';
      if (error.message.includes('CORS')) {
        userMessage += 'Cross-origin request blocked. Please try again or contact support.';
      } else if (error.message.includes('Network')) {
        userMessage += 'Network error. Please check your connection and try again.';
      } else if (error.message.includes('404')) {
        userMessage += 'File not found. Please contact support.';
      } else if (error.message.includes('403')) {
        userMessage += 'Access denied. Please ensure you are signed in and try again.';
      } else {
        userMessage += error.message || 'Unknown error occurred.';
      }
      
      showToast('error', userMessage, {
        icon: "❌",
        autoClose: 8000
      });
    } finally {
      setLoading(false);
    }
  };

  // Enhanced minimum price getter
  const getMinimumPrice = () => {
    if (!agent) return 0;
    
    if (agent.priceDetails) {
      if (agent.priceDetails.minimumPrice !== undefined) {
        return agent.priceDetails.minimumPrice;
      }
      
      if (agent.priceDetails.basePrice !== undefined) {
        return agent.priceDetails.basePrice;
      }
      
      if (agent.priceDetails.discountedPrice !== undefined) {
        return agent.priceDetails.discountedPrice;
      }
    }
    
    if (typeof agent.price === 'number') {
      return agent.price;
    }
    
    if (typeof agent.price === 'string') {
      if (agent.price === 'Free' || 
          agent.price === 'free' || 
          agent.price === '$0' || 
          agent.price === '0') {
        return 0;
      }
      
      const parsed = parseFloat(agent.price.replace(/[^0-9.]/g, '')) || 0;
      return parsed;
    }
    
    if (agent.price && typeof agent.price === 'object') {
      if (agent.price.basePrice !== undefined) {
        return agent.price.basePrice;
      }
    }
    
    return 0;
  };

  // Enhanced loading state
  if (loading) {
    return (
      <div className={`agent-detail-container ${darkMode ? 'dark-mode' : ''}`}>
        <div className="loading-container fade-in">
          <div className="loading-spinner"></div>
          <h3>Loading Amazing Agent...</h3>
          <p>Preparing something special for you ✨</p>
        </div>
      </div>
    );
  }

  // Enhanced error state
  if (error || !agent) {
    return (
      <div className={`agent-detail-container ${darkMode ? 'dark-mode' : ''}`}>
        <div className="error-container fade-in">
          <h2>Oops! Agent Not Found</h2>
          <p>{error || 'We couldn\'t find the agent you\'re looking for. It might have been moved or doesn\'t exist.'}</p>
          <p>Don't worry - we have many other amazing agents waiting for you!</p>
          <Link to="/agents" className="back-button">
            <FaRocket style={{ marginRight: '8px' }} />
            Explore All Agents
          </Link>
        </div>
      </div>
    );
  }
  
  const imageUrls = getImageUrls();
  const minPrice = getMinimumPrice();
  const fileDetails = getFileDetails();

  return (
    <div className={`agent-detail-container ${darkMode ? 'dark-mode' : ''}`}>
    
      <div className="agent-detail-breadcrumb">
        <Link to="/">Home</Link> / <Link to="/agents">Agents</Link> / <span>{agent.title}</span>
      </div>

      <div className="agent-detail-content">
        {/* Left Column: Image and Description */}
        <div className="left-column slide-in-left">
          {/* Enhanced Agent Image Section */}
          <div className="image-slider-section">
            <div className="image-slider" ref={sliderRef}>
              <div className="slider-container">
                <div className="slide">
                  <img 
                    ref={imageRef}
                    src={n8nWorkflowImg} 
                    alt={agent.title} 
                    className="slide-image" 
                    onLoad={handleImageLoad}
                    data-aspect={imageAspectRatio}
                  />
                </div>
              </div>
            </div>
          </div>

          {/* Enhanced Agent Description Section */}
          <div className={`agent-description-section ${darkMode ? 'dark-mode' : ''}`}>
            <DescriptionIntroduction darkMode={darkMode} />
            <div className="agent-description">
              <p className="description-details">
                {agentDescription}
              </p>
            </div>
          </div>
        </div>

        {/* Right Column: Agent Info and Purchase Section */}
        <div className="agent-info-section slide-in-right">
          <div className="agent-header">
            <h1 className="agent-title">{agentTitle}</h1>
            
            {/* Enhanced Categories Display */}
            {agentCategories.length > 0 && (
              <div className="agent-categories">
                {agentCategories.map((category) => (
                  <CategoryBadge 
                    key={category} 
                    category={category} 
                    onClick={handleCategoryClick}
                  />
                ))}
              </div>
            )}
          </div>
          
          {/* Enhanced Price and Buy Button */}
          <div className={`price-purchase-container ${darkMode ? 'dark-mode' : ''}`}>
            {isFreeAgent(agent) ? (
              <div className="free-download-container">
                <div className="free-agent-notice">
                  <span className="free-label">🎉 Free</span>
                  <p className="free-description">This premium agent is available at no cost!</p>
                </div>
                <button 
                  className="download-now-btn"
                  onClick={handleDirectDownload}
                  disabled={loading}
                >
                  {loading ? (
                    <>
                      <FaDownload style={{ marginRight: '8px', animation: 'spin 1s linear infinite' }} />
                      Processing...
                    </>
                  ) : (
                    <>
                      <FaDownload style={{ marginRight: '8px' }} />
                      Download Now
                    </>
                  )}
                </button>
              </div>
            ) : (
              <div className="fixed-price-container">
                <div className="price-display-section">
                  <div className="price-value-container paid">
                    {displayPrice(agent)}
                  </div>
                </div>
                
                {agent?.downloadProtected && agent?.entitled ? (
                  <div style={{
                    marginTop: 8,
                    fontSize: 14,
                    fontWeight: 700,
                    color: 'var(--success-color)'
                  }}>
                    Included with your All‑Access subscription · Regular price {formatPrice(minPrice)}
                  </div>
                ) : (
                  <button 
                    className="buy-now-btn"
                    onClick={handleAddToCart}
                    disabled={loading}
                  >
                    {loading ? (
                      <>
                        <FaShoppingCart style={{ marginRight: '8px' }} />
                        Processing...
                      </>
                    ) : (
                      <>
                        <FaShoppingCart style={{ marginRight: '8px' }} />
                        Buy for {formatPrice(minPrice)}
                      </>
                    )}
                  </button>
                )}
                
                {/* Subscription CTA for all-access */}
                <div style={{ marginTop: '12px' }}>
                  {agent?.downloadProtected && !agent?.entitled ? (
                    <div className="allaccess-cta">
                      <div className="allaccess-cta-title">Included in All‑Access</div>
                      <div className="allaccess-cta-subtitle">Unlock every premium agent for just €50/month</div>
                      <Link to="/subscribe" className="allaccess-cta-button">Get All‑Access (€50/mo)</Link>
                    </div>
                  ) : agent?.downloadProtected && agent?.entitled ? (
                    <div style={{ marginTop: 8 }}>
                      <button
                        className="download-now-btn"
                        onClick={async () => {
                          try {
                            const res = await createSubscriberAccessToken(agent.id);
                            if (res?.success && res.downloadUrl) {
                              const link = document.createElement('a');
                              link.href = res.downloadUrl;
                              link.target = '_blank';
                              document.body.appendChild(link);
                              link.click();
                              setTimeout(() => document.body.removeChild(link), 100);
                            } else {
                              toast.error(res?.error || 'Could not generate download link');
                            }
                          } catch (e) {
                            toast.error(e?.response?.data?.error || e.message || 'Failed to start download');
                          }
                        }}
                      >
                        Download (Subscriber)
                      </button>
                    </div>
                  ) : null}
                </div>
                
                {agent.priceDetails && agent.priceDetails.basePrice > 0 && 
                 agent.priceDetails.discountedPrice < agent.priceDetails.basePrice && (
                  <p className="discount-note">
                    <span className="discount-badge">
                      🔥 {Math.round((1 - agent.priceDetails.discountedPrice / agent.priceDetails.basePrice) * 100)}% OFF
                    </span>
                    <span className="original-price-text">
                      Was ${agent.priceDetails.basePrice.toFixed(2)}
                    </span>
                  </p>
                )}
              </div>
            )}
            
            <div className="downloads-info">
              <FaDownload className="download-icon" />
              <span className="download-count">{downloadCount.toLocaleString()} downloads</span>
            </div>
          </div>
          
          {/* Enhanced Meta Information */}
          <div className="agent-meta-row">
            <div className="creator-info">
              <span className="by-text">Created by </span>
              <a href="#" className="creator-name">
                {agent.creator?.username || agent.creator?.name || agent.creator?.role || "AI Wave Rider Team"}
              </a>
            </div>
            
            <div className="rating-display">
              <div className="stars">
                <StarRating rating={agentRatingValue} />
              </div>
              <span className="rating-count">
                {reviewCount > 0 ? `(${reviewCount})` : '(Be the first to review!)'}
              </span>
              <LikeButton 
                agentId={agentId} 
                initialLikes={likesCount} 
                onLikeUpdate={handleLikeUpdate} 
              />
            </div>
          </div>
          
          {/* Enhanced What You Get Section */}
          <DeliverablesSection 
            deliverables={deliverables} 
            darkMode={darkMode} 
            isFreeAgent={isFreeAgent(agent)}
          />
          
          {/* Enhanced Business Value Section */}
          <BusinessValueSection businessValue={businessValue} darkMode={darkMode} />
          
          {/* Enhanced File Details */}
          <div className="file-details-section">
            <div className="file-info">
              <span className="file-detail">{fileDetails}</span>
            </div>
          </div>
          
          {/* Enhanced Agent Actions */}
          <div className="agent-actions">
            <button 
              className={`wishlist-btn ${isWishlisted ? 'active' : ''}`}
              onClick={handleWishlistToggle}
              disabled={wishlistLoading}
              title={isWishlisted ? 'Remove from wishlist' : 'Add to wishlist'}
            >
              {isWishlisted ? <FaHeart /> : <FaRegHeart />}
              <span>{isWishlisted ? 'In Wishlist' : 'Add to Wishlist'}</span>
            </button>
            
            <button className="copy-link-btn" onClick={handleCopyLink} title="Copy link">
              <FaLink />
              <span>{copySuccess || 'Copy Link'}</span>
            </button>
            
            <button 
              className="share-btn" 
              onClick={() => {
                if (navigator.share) {
                  navigator.share({
                    title: agent.title,
                    text: `Check out this amazing AI agent: ${agent.description}`,
                    url: window.location.href,
                  })
                  .then(() => {
                    showToast('success', '🌟 Successfully shared this amazing agent!', {
                      icon: "🌟",
                      autoClose: 2500
                    });
                  })
                  .catch((error) => {
                    console.error('Error sharing:', error);
                    handleCopyLink();
                  });
                } else {
                  handleCopyLink();
                }
              }}
              title="Share this agent"
            >
              <FaShare />
              <span>Share</span>
            </button>
          </div>
          
          {/* Enhanced Guarantee Info */}
          {/* <div className="guarantee-info">
            <p>
              <FaShieldAlt style={{ marginRight: '8px' }} />
              30-day money back guarantee
            </p>
          </div> */}
        </div>
      </div>

      {/* Enhanced Tabs for different sections */}
      <div className="agent-detail-tabs">
        <button 
          className={`tab-button ${activeTab === 'overview' ? 'active' : ''}`}
          onClick={() => setActiveTab('overview')}
        >
          <FaLightbulb style={{ marginRight: '6px' }} />
          Overview
        </button>
        <button 
          className={`tab-button ${activeTab === 'reviews' ? 'active' : ''}`}
          onClick={() => setActiveTab('reviews')}
        >
          <FaStar style={{ marginRight: '6px' }} />
          Reviews ({reviewCount})
        </button>
        <button 
          className={`tab-button ${activeTab === 'related' ? 'active' : ''}`}
          onClick={() => setActiveTab('related')}
        >
          <FaGem style={{ marginRight: '6px' }} />
          Related Items
        </button>
      </div>
      
      {/* Enhanced Tab content */}
      <div className="tab-content fade-in">
        {activeTab === 'overview' && (
          <div className="overview-tab">
            <div className="overview-content">
              {agent.longDescription ? (
                <div className="overview-item">
                  <div className="overview-header">
                    <div>
                      <div className="overview-title">
                        <FaTrophy style={{ marginRight: '8px' }} />
                        About This Premium Agent
                      </div>
                      <div className="overview-meta">
                        Premium AI Solution
                      </div>
                    </div>
                    <div className="overview-actions">
                      <FaGem style={{ color: 'var(--primary-color)' }} />
                    </div>
                  </div>
                  <div className="overview-text">
                    <div 
                      dangerouslySetInnerHTML={{ 
                        __html: DOMPurify.sanitize(agent.longDescription) 
                      }} 
                    />
                  </div>
                </div>
              ) : (
                <div className="overview-item">
                  <div className="overview-header">
                    <div>
                      <div className="overview-title">
                        <FaTrophy style={{ marginRight: '8px' }} />
                        About This Premium Agent
                      </div>
                      <div className="overview-meta">
                        Premium AI Solution
                      </div>
                    </div>
                    <div className="overview-actions">
                      <FaGem style={{ color: 'var(--primary-color)' }} />
                    </div>
                  </div>
                  <div className="overview-text">
                    <p>
                      {agent.description || 'This carefully crafted AI agent represents the pinnacle of automation technology. Designed with precision and tested extensively, it delivers exceptional performance and reliability that exceeds industry standards.'}
                    </p>
                    <p>
                      <strong>🎯 Perfect for:</strong> Professionals seeking to automate complex workflows, enhance productivity, and achieve superior results with cutting-edge AI technology.
                    </p>
                  </div>
                </div>
              )}
            </div>
          </div>
        )}
        
        {activeTab === 'reviews' && (
          <div className="reviews-tab">
            <CommentSection 
              agentId={agentId} 
              existingReviews={agent.reviews || []} 
              onReviewsLoaded={(count) => setReviewCount(count)}
              skipExternalFetch={true}
              onReviewAdded={(newReview, newCount, newAvg) => {
                setAgent(prev => {
                  const prevReviews = Array.isArray(prev?.reviews) ? prev.reviews : [];
                  const merged = [...prevReviews, newReview];
                  return {
                    ...prev,
                    reviews: merged,
                    reviewCount: typeof newCount === 'number' ? newCount : merged.length,
                    rating: {
                      ...(prev?.rating || {}),
                      average: typeof newAvg === 'number' ? newAvg : (merged.reduce((a, r) => a + (Number(r.rating) || 0), 0) / merged.length)
                    }
                  };
                });
              }}
              onReviewDeleted={(deletedId, newCount, newAvg) => {
                setAgent(prev => {
                  const prevReviews = Array.isArray(prev?.reviews) ? prev.reviews : [];
                  const filtered = prevReviews.filter(r => r.id !== deletedId && r._id !== deletedId);
                  const count = typeof newCount === 'number' ? newCount : filtered.length;
                  const avg = typeof newAvg === 'number' ? newAvg : (count > 0 ? (filtered.reduce((a, r) => a + (Number(r.rating) || 0), 0) / count) : 0);
                  return {
                    ...prev,
                    reviews: filtered,
                    reviewCount: count,
                    rating: {
                      ...(prev?.rating || {}),
                      average: avg
                    }
                  };
                });
              }}
            />
          </div>
        )}
        
        {activeTab === 'related' && (
          <div className="related-tab">
            <h3 className={`section-heading ${darkMode ? 'text-gray-200' : 'text-gray-800'}`}>
              <FaGem style={{ marginRight: '12px' }} />
              More Amazing Agents
            </h3>
            {agent.relatedAgents && agent.relatedAgents.length > 0 ? (
              <div className="related-agents-grid">
                {agent.relatedAgents.map(relatedAgent => (
                  <Link 
                    key={relatedAgent.id} 
                    to={`/agents/${relatedAgent.id}`} 
                    className="related-agent-card"
                  >
                    <div className="related-image-container">
                      <img 
                        src={relatedAgent.imageUrl || n8nWorkflowImg} 
                        alt={relatedAgent.title || 'Related Agent'} 
                        onError={(e) => {
                          e.target.src = n8nWorkflowImg;
                        }}
                      />
                    </div>
                    <div className="related-info">
                      <h4>{relatedAgent.title}</h4>
                      <div className="related-meta">
                        <div className="related-price">
                          {formatPrice(relatedAgent.price)}
                        </div>
                        <div className="related-rating">
                          <FaStar className="star-icon" />
                          <span>{formatRating(relatedAgent.rating?.average || 0)}</span>
                        </div>
                      </div>
                    </div>
                  </Link>
                ))}
              </div>
            ) : (
              <div className="no-related">
                <FaRocket style={{ fontSize: '48px', marginBottom: '16px', color: 'var(--text-light)' }} />
                <p>
                  🚀 This agent is so unique, we're still finding its perfect companions! 
                  <br />
                  Check back soon for related recommendations.
                </p>
                <Link to="/agents" className="back-button" style={{ marginTop: '16px' }}>
                  Explore All Agents
                </Link>
              </div>
            )}
          </div>
        )}
      </div>
    </div>
  );
};

export default AgentDetail;<|MERGE_RESOLUTION|>--- conflicted
+++ resolved
@@ -2111,16 +2111,10 @@
               console.log('Using backend proxy for Google Storage download to avoid CORS');
               
               try {
-<<<<<<< HEAD
+
                 // Use the correct proxy endpoint with the file URL as a query parameter
                 const proxyUrl = `/api/agents/${agentId}/download?url=${encodeURIComponent(downloadUrl)}`;
-                
-=======
-                // Use the backend proxy endpoint with the file URL as a query parameter
-                const proxyUrl = `/api/agents/${agentId}/download-file?url=${encodeURIComponent(downloadUrl)}`;
-
-                // Derive a safe filename
->>>>>>> d5dfdcea
+
                 const urlParts = downloadUrl.split('/');
                 let filename = urlParts[urlParts.length - 1];
                 if (filename.includes('?')) {
@@ -2132,7 +2126,6 @@
                 if (!filename.endsWith('.json')) {
                   filename = filename.replace(/\.[^/.]+$/, '') + '.json';
                 }
-<<<<<<< HEAD
                 
                 // Mobile-friendly download approach
                 if (isMobileDevice()) {
@@ -2162,30 +2155,6 @@
                     autoClose: 3000
                   });
                 }
-=======
-
-                // iOS Safari has stricter rules with programmatic clicks and the download attribute.
-                // Redirecting directly is more reliable on mobile Safari.
-                const isIOS = /iPad|iPhone|iPod/.test(navigator.userAgent) && !window.MSStream;
-                if (isIOS) {
-                  window.location.href = proxyUrl;
-                } else {
-                  const link = document.createElement('a');
-                  link.href = proxyUrl;
-                  link.setAttribute('download', filename);
-                  link.style.display = 'none';
-                  document.body.appendChild(link);
-                  link.click();
-                  setTimeout(() => {
-                    document.body.removeChild(link);
-                  }, 100);
-                }
-                
-                console.log('Download initiated via backend proxy');
-                showToast('success', '📥 Download started! Check your downloads folder.', {
-                  autoClose: 3000
-                });
->>>>>>> d5dfdcea
                 
               } catch (proxyError) {
                 console.error('Backend proxy download failed:', proxyError);
