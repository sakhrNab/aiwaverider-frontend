import React, { useState, useRef, useCallback, memo } from 'react';
import { Link } from 'react-router-dom';
<<<<<<< HEAD
import { FaStar, FaHeart, FaRegHeart, FaPlus, FaTag } from 'react-icons/fa';
=======
import { FaStar, FaHeart, FaRegHeart, FaPlus, FaDownload } from 'react-icons/fa';
>>>>>>> f9d32c5c
import { LazyLoadImage } from 'react-lazy-load-image-component';
import 'react-lazy-load-image-component/src/effects/blur.css';
import { addToWishlist, removeFromWishlist } from '../../api/marketplace/agentApi';
import { useCart } from '../../contexts/CartContext';
import { toast } from 'react-toastify';
import { fixPlaceholderUrl, generatePlaceholderImage } from '../../utils/imageUtils';
import '../../styles/MarketplaceAgentCard.css';
import n8nWorkflowImg from '../../assets/n8nworkflow.png';
// Helper function to create responsive SVG placeholders at module level
const createResponsivePlaceholder = (text, width = 300, height = 200) => {
  const maxLineLength = 25; // Maximum characters per line
  const padding = 20; // Padding from edges
  
  // Split text into words and create lines
  const words = text.split(' ');
  const lines = [];
  let currentLine = '';
  
  for (const word of words) {
    const testLine = currentLine ? `${currentLine} ${word}` : word;
    if (testLine.length <= maxLineLength) {
      currentLine = testLine;
    } else {
      if (currentLine) {
        lines.push(currentLine);
        currentLine = word;
      } else {
        // Handle very long words by breaking them
        lines.push(word.substring(0, maxLineLength));
        currentLine = word.substring(maxLineLength);
      }
    }
  }
  if (currentLine) {
    lines.push(currentLine);
  }
  
  // Calculate font size based on number of lines and total text length
  const totalChars = text.length;
  let fontSize;
  
  if (totalChars <= 10) {
    fontSize = 24;
  } else if (totalChars <= 20) {
    fontSize = 20;
  } else if (totalChars <= 30) {
    fontSize = 16;
  } else if (totalChars <= 50) {
    fontSize = 14;
  } else {
    fontSize = 12;
  }
  
  // Adjust font size based on number of lines
  if (lines.length > 3) {
    fontSize = Math.max(10, fontSize - 2);
  }
  
  // Calculate line spacing
  const lineHeight = fontSize * 1.2;
  const totalTextHeight = lines.length * lineHeight;
  const startY = (height - totalTextHeight) / 2 + fontSize;
  
  // Generate SVG text elements for each line
  const textElements = lines.map((line, index) => {
    const y = startY + (index * lineHeight);
    return `%3Ctext x='${width/2}' y='${y}' font-family='Arial, sans-serif' font-size='${fontSize}' font-weight='500' text-anchor='middle' fill='%23ffffff'%3E${encodeURIComponent(line)}%3C/text%3E`;
  }).join('');
  
  return `data:image/svg+xml,%3Csvg xmlns='http://www.w3.org/2000/svg' width='${width}' height='${height}' viewBox='0 0 ${width} ${height}'%3E%3Cdefs%3E%3ClinearGradient id='grad1' x1='0%25' y1='0%25' x2='100%25' y2='100%25'%3E%3Cstop offset='0%25' style='stop-color:%233498db;stop-opacity:1' /%3E%3Cstop offset='100%25' style='stop-color:%232980b9;stop-opacity:1' /%3E%3C/linearGradient%3E%3C/defs%3E%3Crect width='${width}' height='${height}' fill='url(%23grad1)'/%3E${textElements}%3C/svg%3E`;
};

// Default fallback images using responsive text placeholders
const DEFAULT_IMAGE = createResponsivePlaceholder('Agent Image');
const DEFAULT_ICON = createResponsivePlaceholder('AI', 200, 200);

// Currency symbol helper function
const getCurrencySymbol = (currency) => {
  switch(currency) {
    case 'USD': return '$';
    case 'EUR': return '€';
    case 'GBP': return '£';
    default: return currency;
  }
};

// Format rating to show only one decimal place
const formatRating = (rating) => {
  if (!rating) return '0';
  return typeof rating === 'number' ? rating.toFixed(1) : parseFloat(rating).toFixed(1);
};

<<<<<<< HEAD
// Helper function to get category colors
const getCategoryColor = (category) => {
  const colors = {
    'Productivity': '#10B981',
    'Business': '#3B82F6', 
    'Marketing': '#F59E0B',
    'Analytics': '#8B5CF6',
    'Communication': '#06B6D4',
    'Content': '#EF4444',
    'E-commerce': '#F97316',
    'Social': '#EC4899',
    'Development': '#6366F1',
    'Design': '#84CC16'
  };
  return colors[category] || '#6B7280';
};

// Helper function to check if agent is free
const isFreeAgent = (agent) => {
  if (!agent) return true; // Default to free if no agent
  
  // Check for explicit isFree flag
  if (agent.isFree === true) return true;
  
  // Check for zero or free in the direct price field
  if (agent.price === 0 || 
      agent.price === '0' || 
      agent.price === 'Free' || 
      agent.price === 'free' || 
      agent.price === '$0' ||
      agent.price === undefined || 
      agent.price === null ||
      agent.price === '') {
    return true;
  }
  
  // Check for free in formatted price string
  if (typeof agent.price === 'string' && 
      (agent.price.toLowerCase().includes('free') || 
       agent.price === '$0' || 
       agent.price === '0' || 
       agent.price.trim() === '')) {
    return true;
  }
  
  // Check priceDetails object
  if (agent.priceDetails) {
    if (agent.priceDetails.isFree === true) return true;
    if (agent.priceDetails.basePrice === 0) return true;
    if (agent.priceDetails.basePrice === '0') return true;
    if (agent.priceDetails.basePrice === undefined) return true;
    if (agent.priceDetails.discountedPrice === 0) return true;
    if (agent.priceDetails.discountedPrice === '0') return true;
  }
  
  return false;
};

// Category Badge Component
const CategoryBadge = React.memo(({ category, small = false }) => {
  return (
    <span 
      className={`marketplace-category-badge ${small ? 'small' : ''}`}
      style={{ backgroundColor: getCategoryColor(category) }}
    >
      <FaTag className="marketplace-category-icon" />
      {category}
    </span>
  );
});

CategoryBadge.displayName = 'CategoryBadge';

=======
// Format large numbers (downloads) for display
const formatCount = (count) => {
  if (!count || count === 0) return '0';
  if (count >= 1000000) {
    return (count / 1000000).toFixed(1) + 'M';
  }
  if (count >= 1000) {
    return (count / 1000).toFixed(1) + 'K';
  }
  return count.toString();
};

>>>>>>> f9d32c5c
const AgentCard = memo(({ agent }) => {
  const [isWishlisted, setIsWishlisted] = useState(agent.isWishlisted || false);
  const [isLoading, setIsLoading] = useState(false);
  const [imageError, setImageError] = useState(false);
  const [aspectRatio, setAspectRatio] = useState(null);
  const imageRef = useRef(null);
  const { addToCart } = useCart();
  
  // Helper function to calculate responsive text size and handle wrapping
  const generateResponsiveSVG = useCallback((text, width = 300, height = 200) => {
    const maxLineLength = 25; // Maximum characters per line
    const padding = 20; // Padding from edges
    const maxWidth = width - (padding * 2);
    
    // Split text into words and create lines
    const words = text.split(' ');
    const lines = [];
    let currentLine = '';
    
    for (const word of words) {
      const testLine = currentLine ? `${currentLine} ${word}` : word;
      if (testLine.length <= maxLineLength) {
        currentLine = testLine;
      } else {
        if (currentLine) {
          lines.push(currentLine);
          currentLine = word;
        } else {
          // Handle very long words by breaking them
          lines.push(word.substring(0, maxLineLength));
          currentLine = word.substring(maxLineLength);
        }
      }
    }
    if (currentLine) {
      lines.push(currentLine);
    }
    
    // Calculate font size based on number of lines and total text length
    const totalChars = text.length;
    let fontSize;
    
    if (totalChars <= 10) {
      fontSize = 24;
    } else if (totalChars <= 20) {
      fontSize = 20;
    } else if (totalChars <= 30) {
      fontSize = 16;
    } else if (totalChars <= 50) {
      fontSize = 14;
    } else {
      fontSize = 12;
    }
    
    // Adjust font size based on number of lines
    if (lines.length > 3) {
      fontSize = Math.max(10, fontSize - 2);
    }
    
    // Calculate line spacing
    const lineHeight = fontSize * 1.2;
    const totalTextHeight = lines.length * lineHeight;
    const startY = (height - totalTextHeight) / 2 + fontSize;
    
    // Generate SVG text elements for each line
    const textElements = lines.map((line, index) => {
      const y = startY + (index * lineHeight);
      return `%3Ctext x='${width/2}' y='${y}' font-family='Arial, sans-serif' font-size='${fontSize}' font-weight='500' text-anchor='middle' fill='%23ffffff'%3E${encodeURIComponent(line)}%3C/text%3E`;
    }).join('');
    
    return `data:image/svg+xml,%3Csvg xmlns='http://www.w3.org/2000/svg' width='${width}' height='${height}' viewBox='0 0 ${width} ${height}'%3E%3Cdefs%3E%3ClinearGradient id='grad1' x1='0%25' y1='0%25' x2='100%25' y2='100%25'%3E%3Cstop offset='0%25' style='stop-color:%233498db;stop-opacity:1' /%3E%3Cstop offset='100%25' style='stop-color:%232980b9;stop-opacity:1' /%3E%3C/linearGradient%3E%3C/defs%3E%3Crect width='${width}' height='${height}' fill='url(%23grad1)'/%3E${textElements}%3C/svg%3E`;
  }, []);
  
  // Handle image load to determine aspect ratio
  const handleImageLoad = useCallback(() => {
    if (imageRef.current) {
      const { naturalWidth, naturalHeight } = imageRef.current;
      const ratio = naturalWidth / naturalHeight;
      // Consider images with ratio less than 1 as portrait
      setAspectRatio(ratio < 1 ? 'portrait' : 'landscape');
    }
  }, []);
  
  // Handle wishlist toggling
  const handleWishlist = useCallback(async (e) => {
    e.preventDefault();
    e.stopPropagation();
    
    if (isLoading) return;
    
    setIsLoading(true);
    try {
      if (isWishlisted) {
        await removeFromWishlist(agent.id);
      } else {
        await addToWishlist(agent.id);
      }
      setIsWishlisted(!isWishlisted);
    } catch (error) {
      console.error('Error updating wishlist:', error);
    } finally {
      setIsLoading(false);
    }
  }, [agent.id, isWishlisted, isLoading]);

  // Get image URL with fallback - optimized with memoization
  const imageUrl = React.useMemo(() => {
    if (imageError) {
      return DEFAULT_IMAGE;
    }
    
    // Check for different possible image URL locations in the agent object
    if (agent.imageUrl && typeof agent.imageUrl === 'string') {
      return n8nWorkflowImg; //fixPlaceholderUrl(agent.imageUrl);
    }
    
    // Check if image info exists in a nested structure
    if (agent.image && agent.image.url) {
      return fixPlaceholderUrl(agent.image.url);
    }
    
    // Generate a custom placeholder with the agent name using responsive text
    const name = agent.name || agent.title || 'Agent';
    return generateResponsiveSVG(name, 300, 200);
  }, [agent.imageUrl, agent.image, agent.name, agent.title, imageError, generateResponsiveSVG]);

  // Handle add to cart
  const handleAddToCart = useCallback((e) => {
    e.preventDefault();
    e.stopPropagation();
    
    try {
      // Determine price
      let price = 0;
      if (agent.priceDetails && agent.priceDetails.basePrice) {
        price = agent.priceDetails.discountedPrice || agent.priceDetails.basePrice;
      } else if (typeof agent.price === 'number') {
        price = agent.price;
      }
      
      // Create product object
      const product = {
        id: agent.id,
        title: agent.title || agent.name,
        price: price,
        imageUrl: imageUrl,
        quantity: 1
      };
      
      // Add to cart
      addToCart(product);
      toast.success('🛒 Added to cart!', {
        autoClose: 3000,
        position: "bottom-right"
      });
    } catch (err) {
      console.error('Error adding to cart:', err);
      toast.error('Failed to add to cart');
    }
  }, [agent, imageUrl, addToCart]);

  // Get icon URL with fallback - optimized with memoization
  const iconUrl = React.useMemo(() => {
    // Check for different possible icon URL locations in the agent object
    if (agent.iconUrl) {
      return fixPlaceholderUrl(agent.iconUrl);
    }
    
    // Check if icon info exists in a nested structure
    if (agent.icon && agent.icon.url) {
      return fixPlaceholderUrl(agent.icon.url);
    }
    
    // If no icon is found, use the image as the icon
    if (imageUrl && !imageUrl.includes('data:image/svg+xml')) {
      return imageUrl;
    }
    
    return DEFAULT_ICON;
  }, [agent.iconUrl, agent.icon, imageUrl]);

  // Format the price for display - optimized with enhanced memoization
  const formattedPrice = React.useMemo(() => {
    // First check if agent is marked as free
    if (isFreeAgent(agent)) {
      return <span className="free-price">Free</span>;
    }
    
    // Check if we have price details object
    if (agent.priceDetails) {
      const { basePrice, discountedPrice, currency } = agent.priceDetails;
      const currencySymbol = getCurrencySymbol(currency);
      
      // If price is 0, it's free
      if (basePrice === 0 || discountedPrice === 0) {
        return <span className="free-price">Free</span>;
      }
      
      // If there's a discount, show both prices
      if (discountedPrice !== undefined && discountedPrice < basePrice) {
        return (
          <div className="price-display">
            <span className="original-price">{currencySymbol}{basePrice.toFixed(2)}</span>
            <span className="discounted-price">{currencySymbol}{discountedPrice.toFixed(2)}</span>
          </div>
        );
      }
      
      if (basePrice !== undefined) {
        return `${currencySymbol}${basePrice.toFixed(2)}`;
      }
    }
    
    // Handle string or number price
    if (agent.price !== undefined) {
      if (typeof agent.price === 'number') {
        return agent.price === 0 ? <span className="free-price">Free</span> : `$${agent.price.toFixed(2)}`;
      }
      // Check if price string is "Free" or "0"
      if (agent.price === 'Free' || agent.price === '0') {
        return <span className="free-price">Free</span>;
      }
      return agent.price; // Return as is if it's a string
    }
    
    // Default fallback - be transparent when price is unknown
    return 'Price unavailable';
  }, [agent.isFree, agent.priceDetails, agent.price]);

  // Handle image loading errors
  const handleImageError = useCallback(() => {
    console.log(`Image error for agent: ${agent.id}`);
    setImageError(true);
  }, [agent.id]);

  // Derive and memoize the essential properties to prevent unnecessary calculations
  const title = React.useMemo(() => agent.title || agent.name, [agent.title, agent.name]);
  const description = React.useMemo(() => agent.description || "No description available", [agent.description]);
  const creatorName = React.useMemo(() => agent.creator?.name || "Unknown Creator", [agent.creator]);
  const rating = React.useMemo(() => agent.rating?.average ? formatRating(agent.rating.average) : null, [agent.rating]);
  const ratingCount = React.useMemo(() => agent.rating?.count || 0, [agent.rating]);

<<<<<<< HEAD
  // Get agent categories - handle both old single category and new multiple categories
  const agentCategories = React.useMemo(() => {
    // New categories array format
    if (agent.categories && Array.isArray(agent.categories)) {
      return agent.categories;
    }
    
    // Legacy single category format
    if (agent.category && typeof agent.category === 'string') {
      return [agent.category];
    }
    
    return [];
  }, [agent.categories, agent.category]);

  // Show only the first 2-3 categories to avoid overcrowding
  const displayCategories = React.useMemo(() => {
    return agentCategories.slice(0, 3);
  }, [agentCategories]);
=======
  // Download count for the download icon
  const downloadCount = React.useMemo(() => agent.downloadCount || 0, [agent.downloadCount]);
>>>>>>> f9d32c5c

  return (
    <Link to={`/agents/${agent.id}`} className="marketplace-agent-card-link">
      <div className="marketplace-agent-card">
        <div className="marketplace-agent-card-inner">
          {/* Card image with wishlist button */}
          <div className="marketplace-agent-image-container">
            <LazyLoadImage
              ref={imageRef}
              src={imageUrl} 
              alt={title} 
              className="marketplace-agent-image" 
              onError={handleImageError}
              onLoad={handleImageLoad}
              data-aspect={aspectRatio}
              threshold={1000}
              // effect="blur"
              placeholderSrc={imageUrl}
              width="100%"
              height={200}
              visibleByDefault={true}
            />
            <div className="marketplace-agent-card-actions">
              <button 
                className={`marketplace-wishlist-button ${isWishlisted ? 'active' : ''} ${isLoading ? 'loading' : ''}`}
                onClick={handleWishlist}
                disabled={isLoading}
                aria-label={isWishlisted ? "Remove from wishlist" : "Add to wishlist"}
              >
                {isWishlisted ? <FaHeart /> : <FaRegHeart />}
              </button>
              
              {/* Only show add to cart button for paid agents */}
              {!isFreeAgent(agent) && (
                <button
                  className="marketplace-cart-button"
                  onClick={handleAddToCart}
                  aria-label="Add to cart"
                >
                  <FaPlus />
                </button>
              )}
            </div>
            
            {/* Badges */}
            {agent.isBestseller && <div className="marketplace-badge bestseller">Bestseller</div>}
            {agent.isNew && <div className="marketplace-badge new">New</div>}
            {agent.isTrending && <div className="marketplace-badge trending">Trending</div>}
          </div>

          {/* Card content */}
          <div className="marketplace-agent-content">
            <div className="marketplace-agent-header">
              <h3 className="marketplace-agent-title" title={title}>{title}</h3>
              
              {/* Categories Display - moved to same line as title */}
              {displayCategories.length > 0 && (
                <div className="marketplace-agent-categories">
                  {displayCategories.map((category) => (
                    <CategoryBadge 
                      key={category} 
                      category={category} 
                      small={true}
                    />
                  ))}
                </div>
              )}
            </div>
            
            <p className="marketplace-agent-description">{description}</p>
            
            <div className="marketplace-agent-creator">
              By {creatorName}
            </div>
            
            <div className="marketplace-agent-rating">
              {rating ? (
                <>
                  <span className="marketplace-rating-score">{rating}</span>
                  <FaStar className="marketplace-star-icon" />
                  <span className="marketplace-rating-count">({ratingCount})</span>
                </>
              ) : (
                <span className="marketplace-no-rating">No ratings yet</span>
              )}
            </div>

            {/* Download count with icon - now as separate section */}
            {downloadCount > 0 && (
              <div className="marketplace-download-section">
                <FaDownload className="marketplace-download-icon" />
                <span className="marketplace-download-count">{formatCount(downloadCount)}</span>
              </div>
            )}
            
            <div className="marketplace-agent-price">
              {formattedPrice}
            </div>
            
            {/* Business Value Preview - show only for paid agents to justify the price */}
            {/* {!isFreeAgent(agent) && agent.businessValue && (
              <div className="marketplace-business-value-preview">
                <span className="marketplace-value-label">Value: </span>
                <span className="marketplace-value-text">
                  {agent.businessValue.replace(/"/g, '').substring(0, 60)}
                  {agent.businessValue.length > 60 ? '...' : ''}
                </span>
              </div>
            )} */}
            
            {/* Deliverables count */}
            {agent.deliverables && Array.isArray(agent.deliverables) && agent.deliverables.length > 0 && (
              <div className="marketplace-deliverables-count">
                <span className="marketplace-files-count">
                  📦 {agent.deliverables.length} file{agent.deliverables.length !== 1 ? 's' : ''} included
                </span>
              </div>
            )}
            
            {agent.version && 
              <div className="marketplace-agent-version">v{agent.version}</div>
            }
          </div>
        </div>
      </div>
    </Link>
  );
});

// Set display name for debugging
AgentCard.displayName = 'AgentCard';

export default AgentCard;<|MERGE_RESOLUTION|>--- conflicted
+++ resolved
@@ -1,10 +1,6 @@
 import React, { useState, useRef, useCallback, memo } from 'react';
 import { Link } from 'react-router-dom';
-<<<<<<< HEAD
 import { FaStar, FaHeart, FaRegHeart, FaPlus, FaTag } from 'react-icons/fa';
-=======
-import { FaStar, FaHeart, FaRegHeart, FaPlus, FaDownload } from 'react-icons/fa';
->>>>>>> f9d32c5c
 import { LazyLoadImage } from 'react-lazy-load-image-component';
 import 'react-lazy-load-image-component/src/effects/blur.css';
 import { addToWishlist, removeFromWishlist } from '../../api/marketplace/agentApi';
@@ -97,7 +93,6 @@
   return typeof rating === 'number' ? rating.toFixed(1) : parseFloat(rating).toFixed(1);
 };
 
-<<<<<<< HEAD
 // Helper function to get category colors
 const getCategoryColor = (category) => {
   const colors = {
@@ -171,20 +166,6 @@
 
 CategoryBadge.displayName = 'CategoryBadge';
 
-=======
-// Format large numbers (downloads) for display
-const formatCount = (count) => {
-  if (!count || count === 0) return '0';
-  if (count >= 1000000) {
-    return (count / 1000000).toFixed(1) + 'M';
-  }
-  if (count >= 1000) {
-    return (count / 1000).toFixed(1) + 'K';
-  }
-  return count.toString();
-};
-
->>>>>>> f9d32c5c
 const AgentCard = memo(({ agent }) => {
   const [isWishlisted, setIsWishlisted] = useState(agent.isWishlisted || false);
   const [isLoading, setIsLoading] = useState(false);
@@ -427,7 +408,6 @@
   const rating = React.useMemo(() => agent.rating?.average ? formatRating(agent.rating.average) : null, [agent.rating]);
   const ratingCount = React.useMemo(() => agent.rating?.count || 0, [agent.rating]);
 
-<<<<<<< HEAD
   // Get agent categories - handle both old single category and new multiple categories
   const agentCategories = React.useMemo(() => {
     // New categories array format
@@ -447,10 +427,6 @@
   const displayCategories = React.useMemo(() => {
     return agentCategories.slice(0, 3);
   }, [agentCategories]);
-=======
-  // Download count for the download icon
-  const downloadCount = React.useMemo(() => agent.downloadCount || 0, [agent.downloadCount]);
->>>>>>> f9d32c5c
 
   return (
     <Link to={`/agents/${agent.id}`} className="marketplace-agent-card-link">
